namespace ScriptedEvents.API.Helpers
{
    using System;
    using System.Collections.Generic;
    using System.IO;
    using System.Linq;
    using System.Reflection;
    using Exiled.API.Enums;
    using Exiled.API.Features;
    using MEC;
    using ScriptedEvents.Actions;
    using ScriptedEvents.Actions.Interfaces;
    using ScriptedEvents.API.Enums;
    using ScriptedEvents.API.Features.Aliases;
    using ScriptedEvents.API.Features.Exceptions;
    using ScriptedEvents.Structures;
    using ScriptedEvents.Variables;
    using Random = UnityEngine.Random;

    /// <summary>
    /// A helper class to read and execute scripts, and register actions, as well as providing useful API for individual actions.
    /// </summary>
    public static class ScriptHelper
    {
        /// <summary>
        /// The base path to the script folder.
        /// </summary>
        public static readonly string ScriptPath = Path.Combine(Paths.Configs, "ScriptedEvents");

        /// <summary>
        /// Gets a dictionary of action names and their respective types.
        /// </summary>
        public static Dictionary<string, Type> ActionTypes { get; } = new();

        /// <summary>
        /// Gets a dictionary of <see cref="Script"/> that are currently running, and the <see cref="CoroutineHandle"/> that is running them.
        /// </summary>
        public static Dictionary<Script, CoroutineHandle> RunningScripts { get; } = new();

        /// <summary>
        /// Reads a script.
        /// </summary>
        /// <param name="scriptName">The name of the script.</param>
        /// <param name="fileDirectory">The directory of the script, if it is found.</param>
        /// <returns>The contents of the script, if it is found.</returns>
        /// <exception cref="FileNotFoundException">Thrown if the script is not found.</exception>
        private static string InternalRead(string scriptName, out string fileDirectory)
        {
            string mainFolderFile = Path.Combine(ScriptPath, scriptName + ".txt");
            if (File.Exists(mainFolderFile))
            {
                fileDirectory = mainFolderFile;
                return File.ReadAllText(mainFolderFile);
            }

            foreach (string directory in Directory.GetDirectories(ScriptPath))
            {
                string fileName = Path.Combine(directory, scriptName + ".txt");
                if (File.Exists(fileName))
                {
                    fileDirectory = fileName;
                    return File.ReadAllText(fileName);
                }
            }

            throw new FileNotFoundException($"Script {scriptName} does not exist.");
        }

        /// <summary>
        /// Reads and returns the text of a script.
        /// </summary>
        /// <param name="scriptName">The name of the script.</param>
        /// <returns>The contents of the script, if it is found.</returns>
        /// <exception cref="FileNotFoundException">Thrown if the script is not found.</exception>
        public static string ReadScriptText(string scriptName) => InternalRead(scriptName, out _);

        /// <summary>
        /// Returns the file path of a script.
        /// </summary>
        /// <param name="scriptName">The name of the script.</param>
        /// <returns>The directory of the script, if it is found.</returns>
        /// <exception cref="FileNotFoundException">Thrown if the script is not found.</exception>
        public static string GetFilePath(string scriptName)
        {
            InternalRead(scriptName, out string path);
            return path;
        }

        /// <summary>
        /// Reads a script line-by-line, converting every line into an appropriate action, flag, label, etc. Fills out all data and returns a <see cref="Script"/> object.
        /// </summary>
        /// <param name="scriptName">The name of the script.</param>
        /// <returns>The <see cref="Script"/> fully filled out, if the script was found.</returns>
        /// <exception cref="FileNotFoundException">Thrown if the script is not found.</exception>
        public static Script ReadScript(string scriptName)
        {
            Script script = new();
            string allText = ReadScriptText(scriptName);

            string[] array = allText.Split('\n');
            for (int currentline = 0; currentline < array.Length; currentline++)
            {
                // NoAction
                string action = array[currentline];
                if (string.IsNullOrWhiteSpace(action))
                {
                    script.Actions.Add(new NullAction("BLANK LINE"));
                    continue;
                }
                else if (action.StartsWith("#"))
                {
                    script.Actions.Add(new NullAction("COMMENT"));
                    continue;
                }
                else if (action.StartsWith("!--"))
                {
                    string flag = action.Substring(3).RemoveWhitespace();
                    script.Flags.Add(flag);

                    script.Actions.Add(new NullAction("FLAG DEFINE"));
                    continue;
                }

                string[] actionParts = action.Split(' ');
                string keyword = actionParts[0].RemoveWhitespace();

                // Labels
                if (keyword.EndsWith(":"))
                {
                    string labelName = action.Remove(keyword.Length - 1, 1);
                    script.Labels.Add(labelName, currentline);
                    script.Actions.Add(new NullAction($"{labelName} LABEL"));

                    continue;
                }

                Alias alias = MainPlugin.Singleton.Config.Aliases.Get(keyword);
                if (alias != null)
                {
                    actionParts = alias.Unalias(action).Split(' ');
                    keyword = actionParts[0].RemoveWhitespace();
                }

#if DEBUG
                Log.Debug($"Queuing action {keyword} {string.Join(", ", actionParts.Skip(1))}");
#endif
                ActionTypes.TryGetValue(keyword, out Type actionType);
                if (actionType is null && alias == null)
                {
                    Log.Info($"Invalid action '{keyword.RemoveWhitespace()}' detected in script '{scriptName}'");
                    script.Actions.Add(new NullAction("ERROR"));
                    continue;
                }

                IAction newAction = Activator.CreateInstance(actionType) as IAction;
                newAction.Arguments = actionParts.Skip(1).Select(str => str.RemoveWhitespace()).ToArray();

                script.Actions.Add(newAction);
            }

            string scriptPath = GetFilePath(scriptName);

            // Fill out script data

            if (MainPlugin.Singleton.Config.RequiredPermissions.TryGetValue(scriptName, out string perm2))
            {
                script.ReadPermission += $".{perm2}";
                script.ExecutePermission += $".{perm2}";
            }

            script.ScriptName = scriptName;
            script.RawText = allText;
            script.FilePath = scriptPath;
            script.LastRead = File.GetLastAccessTimeUtc(scriptPath);
            script.LastEdited = File.GetLastWriteTimeUtc(scriptPath);
            return script;
        }

        /// <summary>
        /// Runs the script.
        /// </summary>
        /// <param name="scr">The script to run.</param>
        /// <exception cref="DisabledScriptException">If <see cref="Script.Disabled"/> is <see langword="true"/>.</exception>
        public static void RunScript(Script scr)
        {
            if (scr.Disabled)
                throw new DisabledScriptException(scr.ScriptName);

            CoroutineHandle handle = Timing.RunCoroutine(RunScriptInternal(scr), $"SCRIPT_{scr.UniqueId}");
            RunningScripts.Add(scr, handle);
        }

        /// <summary>
        /// Reads and runs a script.
        /// </summary>
        /// <param name="scriptName">The name of the script.</param>
        /// <exception cref="FileNotFoundException">The script was not found.</exception>
        /// <exception cref="DisabledScriptException">If <see cref="Script.Disabled"/> is <see langword="true"/>.</exception>
        public static void ReadAndRun(string scriptName)
        {
            Script scr = ReadScript(scriptName);
            if (scr is not null)
                RunScript(scr);
        }

<<<<<<< HEAD
        /// <summary>
        /// Converts an input (either a number or range of numbers) to a float.
        /// </summary>
        /// <param name="number">The input.</param>
        /// <param name="result">The float.</param>
        /// <returns>Whether or not the conversion was successful.</returns>
        [Obsolete("Not really useful with the addition of math.")]
=======
        public static IEnumerator<float> RunScriptInternal(Script scr)
        {
            MainPlugin.Info($"Running script {scr.ScriptName}.");
            scr.IsRunning = true;

            for (; scr.CurrentLine < scr.Actions.Count; scr.NextLine())                                
            {
                if (scr.Actions.TryGet(scr.CurrentLine, out IAction action) && action != null)
                {
                    ActionResponse resp;
                    float? delay = null;

                    try
                    {
                        if (action is ITimingAction timed)
                        {
                            Log.Debug($"[Script: {scr.ScriptName}] Running {action.Name} action...");
                            delay = timed.Execute(scr, out resp);
                        }
                        else if (action is IScriptAction scriptAction)
                        {
                            Log.Debug($"[Script: {scr.ScriptName}] Running {action.Name} action...");
                            resp = scriptAction.Execute(scr);
                        }
                        else
                        {
                            continue;
                        }
                    }
                    catch (Exception e)
                    {
                        Log.Error($"[Script: {scr.ScriptName}] Ran into an error while running {action.Name} action:\n{e}");
                        continue;
                    }

                    if (!resp.Success)
                    {
                        if (resp.ResponseFlags.HasFlag(ActionFlags.FatalError))
                        {
                            Log.Error($"[Script: {scr.ScriptName}] [{action.Name}] Fatal action error! {resp.Message}");
                            break;
                        }
                        else
                        {
                            Log.Warn($"[Script: {scr.ScriptName}] [{action.Name}] Action error! {resp.Message}");
                        }
                    }
                    else
                    {
                        if (!string.IsNullOrEmpty(resp.Message))
                            Log.Info($"[Script: {scr.ScriptName}] [{action.Name}] Response: {resp.Message}");
                        if (delay.HasValue)
                            yield return delay.Value;
                    }

                    if (resp.ResponseFlags.HasFlag(ActionFlags.StopEventExecution))
                        break;
                }
            }

            MainPlugin.Info($"Finished running script {scr.ScriptName}.");
            scr.IsRunning = false;

            if (MainPlugin.Singleton.Config.LoopScripts.Contains(scr.ScriptName))
            {
                ReadAndRun(scr.ScriptName); // so that it re-reads the content of the text file.
            }

            RunningScripts.Remove(scr);
        }

        // Convert number or number range to a number
>>>>>>> 41733486
        public static bool TryConvertNumber(string number, out float result)
        {
            if (float.TryParse(number, out result))
            {
                return true;
            }

            string[] dashSplit = number.Split('-');
            if (dashSplit.Length == 2 && float.TryParse(dashSplit[0], out float min) && float.TryParse(dashSplit[1], out float max))
            {
                result = Random.Range(min, max+1);
                return true;
            }

            return false;
        }

        /// <summary>
        /// Converts an input into a list of players.
        /// </summary>
        /// <param name="input">The input.</param>
        /// <param name="amount">The maximum amount of players to give back, or <see langword="null"/> for unlimited.</param>
        /// <param name="plys">The list of players.</param>
        /// <returns>Whether or not any players were found.</returns>
        public static bool TryGetPlayers(string input, int? amount, out List<Player> plys)
        {
            plys = new();
            if (input is "*")
            {
                plys = Player.List.ToList();
                return true;
            }
            else
            {
                string[] variables = PlayerVariables.IsolateVariables(input);
                foreach (string variable in variables)
                {
                    if (PlayerVariables.TryGet(variable, out IEnumerable<Player> playersFromVariable))
                    {
                        plys.AddRange(playersFromVariable);
                    }
                }

                if (Player.TryGet(input, out Player ply))
                {
                    plys.Add(ply);
                }
            }

            plys.ShuffleList();
            plys.RemoveAll(p => !p.IsConnected);

            if (amount.HasValue && amount.Value > 0)
            {
                if (amount.Value < plys.Count)
                {
                    for (int i = 0; i < amount.Value; i++)
                    {
                        plys.PullRandomItem();
                    }
                }
            }

            return plys.Count > 0;
        }

        public static bool TryGetDoors(string input, out List<Door> doors)
        {
            doors = new();
            if (input == "*")
            {
                doors = Door.List.ToList();
            }
            else if (Enum.TryParse<ZoneType>(input, true, out ZoneType zt))
            {
                doors = Door.List.Where(d => d.Zone == zt).ToList();
            }
            else if (Enum.TryParse<DoorType>(input, true, out DoorType dt))
            {
                doors = Door.List.Where(d => d.Type == dt).ToList();
            }
            else if (Enum.TryParse<RoomType>(input, true, out RoomType rt))
            {
                doors = Door.List.Where(d => d.Room?.Type == rt).ToList();
            }
            else
            {
                doors = Door.List.Where(d => d.Name.ToLower() == input.ToLower()).ToList();
            }

            doors = doors.Where(d => d.IsElevator is false && d.Type is not DoorType.Scp079First && d.Type is not DoorType.Scp079Second).ToList();
            return doors.Count > 0;
        }

        public static int StopAllScripts()
        {
            int amount = 0;
            foreach (KeyValuePair<Script, CoroutineHandle> kvp in RunningScripts)
            {
                amount++;
                kvp.Key.IsRunning = false;
                Timing.KillCoroutines(kvp.Value);
            }

            foreach (string key in WaitUntilAction.Coroutines)
            {
                Timing.KillCoroutines(key);
            }

            foreach (string key in WaitUntilDebugAction.Coroutines)
            {
                Timing.KillCoroutines(key);
            }

            WaitUntilAction.Coroutines.Clear();
            WaitUntilDebugAction.Coroutines.Clear();
            RunningScripts.Clear();
            return amount;
        }

        /// <summary>
        /// Registers all the actions in the provided assembly.
        /// </summary>
        /// <param name="assembly">The assembly to register actions in.</param>
        internal static void RegisterActions(Assembly assembly)
        {
            int i = 0;
            foreach (Type type in assembly.GetTypes())
            {
                if (typeof(IAction).IsAssignableFrom(type) && type.IsClass && type.GetConstructors().Length > 0)
                {
                    IAction temp = (IAction)Activator.CreateInstance(type);

                    Log.Debug($"Adding Action: {temp.Name} | From Assembly: {assembly.GetName().Name}");
                    ActionTypes.Add(temp.Name, type);
                    i++;
                }
            }

            MainPlugin.Info($"Assembly '{assembly.GetName().Name}' has registered {i} actions.");
        }

        /// <summary>
        /// Internal coroutine to run the script.
        /// </summary>
        /// <param name="scr">The script to run.</param>
        /// <returns>Coroutine iterator.</returns>
        private static IEnumerator<float> RunScriptInternal(Script scr)
        {
            MainPlugin.Info($"Running script {scr.ScriptName}.");
            scr.IsRunning = true;

            for (; scr.CurrentLine < scr.Actions.Count; scr.NextLine())
            {
                if (scr.Actions.TryGet(scr.CurrentLine, out IAction action) && action != null)
                {
                    ActionResponse resp;
                    float? delay = null;

                    try
                    {
                        if (action is ITimingAction timed)
                        {
                            Log.Debug($"Running {action.Name} action...");
                            delay = timed.Execute(scr, out resp);
                        }
                        else if (action is IScriptAction scriptAction)
                        {
                            Log.Debug($"Running {action.Name} action...");
                            resp = scriptAction.Execute(scr);
                        }
                        else
                        {
                            continue;
                        }
                    }
                    catch (Exception e)
                    {
                        Log.Error($"Ran into an error while running {action.Name} action:\n{e}");
                        continue;
                    }

                    if (!resp.Success)
                    {
                        if (resp.ResponseFlags.HasFlag(ActionFlags.FatalError))
                        {
                            Log.Error($"[{action.Name}] Fatal action error! {resp.Message}");
                            break;
                        }
                        else
                        {
                            Log.Warn($"[{action.Name}] Action error! {resp.Message}");
                        }
                    }
                    else
                    {
                        if (!string.IsNullOrEmpty(resp.Message))
                            Log.Info($"[{action.Name}] Response: {resp.Message}");
                        if (delay.HasValue)
                            yield return delay.Value;
                    }

                    if (resp.ResponseFlags.HasFlag(ActionFlags.StopEventExecution))
                        break;
                }
            }

            MainPlugin.Info($"Finished running script {scr.ScriptName}.");
            scr.IsRunning = false;

            if (MainPlugin.Singleton.Config.LoopScripts.Contains(scr.ScriptName))
            {
                ReadAndRun(scr.ScriptName); // so that it re-reads the content of the text file.
            }

            RunningScripts.Remove(scr);
        }
    }
}
<|MERGE_RESOLUTION|>--- conflicted
+++ resolved
@@ -1,506 +1,503 @@
-namespace ScriptedEvents.API.Helpers
-{
-    using System;
-    using System.Collections.Generic;
-    using System.IO;
-    using System.Linq;
-    using System.Reflection;
-    using Exiled.API.Enums;
-    using Exiled.API.Features;
-    using MEC;
-    using ScriptedEvents.Actions;
-    using ScriptedEvents.Actions.Interfaces;
-    using ScriptedEvents.API.Enums;
-    using ScriptedEvents.API.Features.Aliases;
-    using ScriptedEvents.API.Features.Exceptions;
-    using ScriptedEvents.Structures;
-    using ScriptedEvents.Variables;
-    using Random = UnityEngine.Random;
-
-    /// <summary>
-    /// A helper class to read and execute scripts, and register actions, as well as providing useful API for individual actions.
-    /// </summary>
-    public static class ScriptHelper
-    {
-        /// <summary>
-        /// The base path to the script folder.
-        /// </summary>
-        public static readonly string ScriptPath = Path.Combine(Paths.Configs, "ScriptedEvents");
-
-        /// <summary>
-        /// Gets a dictionary of action names and their respective types.
-        /// </summary>
-        public static Dictionary<string, Type> ActionTypes { get; } = new();
-
-        /// <summary>
-        /// Gets a dictionary of <see cref="Script"/> that are currently running, and the <see cref="CoroutineHandle"/> that is running them.
-        /// </summary>
-        public static Dictionary<Script, CoroutineHandle> RunningScripts { get; } = new();
-
-        /// <summary>
-        /// Reads a script.
-        /// </summary>
-        /// <param name="scriptName">The name of the script.</param>
-        /// <param name="fileDirectory">The directory of the script, if it is found.</param>
-        /// <returns>The contents of the script, if it is found.</returns>
-        /// <exception cref="FileNotFoundException">Thrown if the script is not found.</exception>
-        private static string InternalRead(string scriptName, out string fileDirectory)
-        {
-            string mainFolderFile = Path.Combine(ScriptPath, scriptName + ".txt");
-            if (File.Exists(mainFolderFile))
-            {
-                fileDirectory = mainFolderFile;
-                return File.ReadAllText(mainFolderFile);
-            }
-
-            foreach (string directory in Directory.GetDirectories(ScriptPath))
-            {
-                string fileName = Path.Combine(directory, scriptName + ".txt");
-                if (File.Exists(fileName))
-                {
-                    fileDirectory = fileName;
-                    return File.ReadAllText(fileName);
-                }
-            }
-
-            throw new FileNotFoundException($"Script {scriptName} does not exist.");
-        }
-
-        /// <summary>
-        /// Reads and returns the text of a script.
-        /// </summary>
-        /// <param name="scriptName">The name of the script.</param>
-        /// <returns>The contents of the script, if it is found.</returns>
-        /// <exception cref="FileNotFoundException">Thrown if the script is not found.</exception>
-        public static string ReadScriptText(string scriptName) => InternalRead(scriptName, out _);
-
-        /// <summary>
-        /// Returns the file path of a script.
-        /// </summary>
-        /// <param name="scriptName">The name of the script.</param>
-        /// <returns>The directory of the script, if it is found.</returns>
-        /// <exception cref="FileNotFoundException">Thrown if the script is not found.</exception>
-        public static string GetFilePath(string scriptName)
-        {
-            InternalRead(scriptName, out string path);
-            return path;
-        }
-
-        /// <summary>
-        /// Reads a script line-by-line, converting every line into an appropriate action, flag, label, etc. Fills out all data and returns a <see cref="Script"/> object.
-        /// </summary>
-        /// <param name="scriptName">The name of the script.</param>
-        /// <returns>The <see cref="Script"/> fully filled out, if the script was found.</returns>
-        /// <exception cref="FileNotFoundException">Thrown if the script is not found.</exception>
-        public static Script ReadScript(string scriptName)
-        {
-            Script script = new();
-            string allText = ReadScriptText(scriptName);
-
-            string[] array = allText.Split('\n');
-            for (int currentline = 0; currentline < array.Length; currentline++)
-            {
-                // NoAction
-                string action = array[currentline];
-                if (string.IsNullOrWhiteSpace(action))
-                {
-                    script.Actions.Add(new NullAction("BLANK LINE"));
-                    continue;
-                }
-                else if (action.StartsWith("#"))
-                {
-                    script.Actions.Add(new NullAction("COMMENT"));
-                    continue;
-                }
-                else if (action.StartsWith("!--"))
-                {
-                    string flag = action.Substring(3).RemoveWhitespace();
-                    script.Flags.Add(flag);
-
-                    script.Actions.Add(new NullAction("FLAG DEFINE"));
-                    continue;
-                }
-
-                string[] actionParts = action.Split(' ');
-                string keyword = actionParts[0].RemoveWhitespace();
-
-                // Labels
-                if (keyword.EndsWith(":"))
-                {
-                    string labelName = action.Remove(keyword.Length - 1, 1);
-                    script.Labels.Add(labelName, currentline);
-                    script.Actions.Add(new NullAction($"{labelName} LABEL"));
-
-                    continue;
-                }
-
-                Alias alias = MainPlugin.Singleton.Config.Aliases.Get(keyword);
-                if (alias != null)
-                {
-                    actionParts = alias.Unalias(action).Split(' ');
-                    keyword = actionParts[0].RemoveWhitespace();
-                }
-
-#if DEBUG
-                Log.Debug($"Queuing action {keyword} {string.Join(", ", actionParts.Skip(1))}");
-#endif
-                ActionTypes.TryGetValue(keyword, out Type actionType);
-                if (actionType is null && alias == null)
-                {
-                    Log.Info($"Invalid action '{keyword.RemoveWhitespace()}' detected in script '{scriptName}'");
-                    script.Actions.Add(new NullAction("ERROR"));
-                    continue;
-                }
-
-                IAction newAction = Activator.CreateInstance(actionType) as IAction;
-                newAction.Arguments = actionParts.Skip(1).Select(str => str.RemoveWhitespace()).ToArray();
-
-                script.Actions.Add(newAction);
-            }
-
-            string scriptPath = GetFilePath(scriptName);
-
-            // Fill out script data
-
-            if (MainPlugin.Singleton.Config.RequiredPermissions.TryGetValue(scriptName, out string perm2))
-            {
-                script.ReadPermission += $".{perm2}";
-                script.ExecutePermission += $".{perm2}";
-            }
-
-            script.ScriptName = scriptName;
-            script.RawText = allText;
-            script.FilePath = scriptPath;
-            script.LastRead = File.GetLastAccessTimeUtc(scriptPath);
-            script.LastEdited = File.GetLastWriteTimeUtc(scriptPath);
-            return script;
-        }
-
-        /// <summary>
-        /// Runs the script.
-        /// </summary>
-        /// <param name="scr">The script to run.</param>
-        /// <exception cref="DisabledScriptException">If <see cref="Script.Disabled"/> is <see langword="true"/>.</exception>
-        public static void RunScript(Script scr)
-        {
-            if (scr.Disabled)
-                throw new DisabledScriptException(scr.ScriptName);
-
-            CoroutineHandle handle = Timing.RunCoroutine(RunScriptInternal(scr), $"SCRIPT_{scr.UniqueId}");
-            RunningScripts.Add(scr, handle);
-        }
-
-        /// <summary>
-        /// Reads and runs a script.
-        /// </summary>
-        /// <param name="scriptName">The name of the script.</param>
-        /// <exception cref="FileNotFoundException">The script was not found.</exception>
-        /// <exception cref="DisabledScriptException">If <see cref="Script.Disabled"/> is <see langword="true"/>.</exception>
-        public static void ReadAndRun(string scriptName)
-        {
-            Script scr = ReadScript(scriptName);
-            if (scr is not null)
-                RunScript(scr);
-        }
-
-<<<<<<< HEAD
-        /// <summary>
-        /// Converts an input (either a number or range of numbers) to a float.
-        /// </summary>
-        /// <param name="number">The input.</param>
-        /// <param name="result">The float.</param>
-        /// <returns>Whether or not the conversion was successful.</returns>
-        [Obsolete("Not really useful with the addition of math.")]
-=======
-        public static IEnumerator<float> RunScriptInternal(Script scr)
-        {
-            MainPlugin.Info($"Running script {scr.ScriptName}.");
-            scr.IsRunning = true;
-
-            for (; scr.CurrentLine < scr.Actions.Count; scr.NextLine())                                
-            {
-                if (scr.Actions.TryGet(scr.CurrentLine, out IAction action) && action != null)
-                {
-                    ActionResponse resp;
-                    float? delay = null;
-
-                    try
-                    {
-                        if (action is ITimingAction timed)
-                        {
-                            Log.Debug($"[Script: {scr.ScriptName}] Running {action.Name} action...");
-                            delay = timed.Execute(scr, out resp);
-                        }
-                        else if (action is IScriptAction scriptAction)
-                        {
-                            Log.Debug($"[Script: {scr.ScriptName}] Running {action.Name} action...");
-                            resp = scriptAction.Execute(scr);
-                        }
-                        else
-                        {
-                            continue;
-                        }
-                    }
-                    catch (Exception e)
-                    {
-                        Log.Error($"[Script: {scr.ScriptName}] Ran into an error while running {action.Name} action:\n{e}");
-                        continue;
-                    }
-
-                    if (!resp.Success)
-                    {
-                        if (resp.ResponseFlags.HasFlag(ActionFlags.FatalError))
-                        {
-                            Log.Error($"[Script: {scr.ScriptName}] [{action.Name}] Fatal action error! {resp.Message}");
-                            break;
-                        }
-                        else
-                        {
-                            Log.Warn($"[Script: {scr.ScriptName}] [{action.Name}] Action error! {resp.Message}");
-                        }
-                    }
-                    else
-                    {
-                        if (!string.IsNullOrEmpty(resp.Message))
-                            Log.Info($"[Script: {scr.ScriptName}] [{action.Name}] Response: {resp.Message}");
-                        if (delay.HasValue)
-                            yield return delay.Value;
-                    }
-
-                    if (resp.ResponseFlags.HasFlag(ActionFlags.StopEventExecution))
-                        break;
-                }
-            }
-
-            MainPlugin.Info($"Finished running script {scr.ScriptName}.");
-            scr.IsRunning = false;
-
-            if (MainPlugin.Singleton.Config.LoopScripts.Contains(scr.ScriptName))
-            {
-                ReadAndRun(scr.ScriptName); // so that it re-reads the content of the text file.
-            }
-
-            RunningScripts.Remove(scr);
-        }
-
-        // Convert number or number range to a number
->>>>>>> 41733486
-        public static bool TryConvertNumber(string number, out float result)
-        {
-            if (float.TryParse(number, out result))
-            {
-                return true;
-            }
-
-            string[] dashSplit = number.Split('-');
-            if (dashSplit.Length == 2 && float.TryParse(dashSplit[0], out float min) && float.TryParse(dashSplit[1], out float max))
-            {
-                result = Random.Range(min, max+1);
-                return true;
-            }
-
-            return false;
-        }
-
-        /// <summary>
-        /// Converts an input into a list of players.
-        /// </summary>
-        /// <param name="input">The input.</param>
-        /// <param name="amount">The maximum amount of players to give back, or <see langword="null"/> for unlimited.</param>
-        /// <param name="plys">The list of players.</param>
-        /// <returns>Whether or not any players were found.</returns>
-        public static bool TryGetPlayers(string input, int? amount, out List<Player> plys)
-        {
-            plys = new();
-            if (input is "*")
-            {
-                plys = Player.List.ToList();
-                return true;
-            }
-            else
-            {
-                string[] variables = PlayerVariables.IsolateVariables(input);
-                foreach (string variable in variables)
-                {
-                    if (PlayerVariables.TryGet(variable, out IEnumerable<Player> playersFromVariable))
-                    {
-                        plys.AddRange(playersFromVariable);
-                    }
-                }
-
-                if (Player.TryGet(input, out Player ply))
-                {
-                    plys.Add(ply);
-                }
-            }
-
-            plys.ShuffleList();
-            plys.RemoveAll(p => !p.IsConnected);
-
-            if (amount.HasValue && amount.Value > 0)
-            {
-                if (amount.Value < plys.Count)
-                {
-                    for (int i = 0; i < amount.Value; i++)
-                    {
-                        plys.PullRandomItem();
-                    }
-                }
-            }
-
-            return plys.Count > 0;
-        }
-
-        public static bool TryGetDoors(string input, out List<Door> doors)
-        {
-            doors = new();
-            if (input == "*")
-            {
-                doors = Door.List.ToList();
-            }
-            else if (Enum.TryParse<ZoneType>(input, true, out ZoneType zt))
-            {
-                doors = Door.List.Where(d => d.Zone == zt).ToList();
-            }
-            else if (Enum.TryParse<DoorType>(input, true, out DoorType dt))
-            {
-                doors = Door.List.Where(d => d.Type == dt).ToList();
-            }
-            else if (Enum.TryParse<RoomType>(input, true, out RoomType rt))
-            {
-                doors = Door.List.Where(d => d.Room?.Type == rt).ToList();
-            }
-            else
-            {
-                doors = Door.List.Where(d => d.Name.ToLower() == input.ToLower()).ToList();
-            }
-
-            doors = doors.Where(d => d.IsElevator is false && d.Type is not DoorType.Scp079First && d.Type is not DoorType.Scp079Second).ToList();
-            return doors.Count > 0;
-        }
-
-        public static int StopAllScripts()
-        {
-            int amount = 0;
-            foreach (KeyValuePair<Script, CoroutineHandle> kvp in RunningScripts)
-            {
-                amount++;
-                kvp.Key.IsRunning = false;
-                Timing.KillCoroutines(kvp.Value);
-            }
-
-            foreach (string key in WaitUntilAction.Coroutines)
-            {
-                Timing.KillCoroutines(key);
-            }
-
-            foreach (string key in WaitUntilDebugAction.Coroutines)
-            {
-                Timing.KillCoroutines(key);
-            }
-
-            WaitUntilAction.Coroutines.Clear();
-            WaitUntilDebugAction.Coroutines.Clear();
-            RunningScripts.Clear();
-            return amount;
-        }
-
-        /// <summary>
-        /// Registers all the actions in the provided assembly.
-        /// </summary>
-        /// <param name="assembly">The assembly to register actions in.</param>
-        internal static void RegisterActions(Assembly assembly)
-        {
-            int i = 0;
-            foreach (Type type in assembly.GetTypes())
-            {
-                if (typeof(IAction).IsAssignableFrom(type) && type.IsClass && type.GetConstructors().Length > 0)
-                {
-                    IAction temp = (IAction)Activator.CreateInstance(type);
-
-                    Log.Debug($"Adding Action: {temp.Name} | From Assembly: {assembly.GetName().Name}");
-                    ActionTypes.Add(temp.Name, type);
-                    i++;
-                }
-            }
-
-            MainPlugin.Info($"Assembly '{assembly.GetName().Name}' has registered {i} actions.");
-        }
-
-        /// <summary>
-        /// Internal coroutine to run the script.
-        /// </summary>
-        /// <param name="scr">The script to run.</param>
-        /// <returns>Coroutine iterator.</returns>
-        private static IEnumerator<float> RunScriptInternal(Script scr)
-        {
-            MainPlugin.Info($"Running script {scr.ScriptName}.");
-            scr.IsRunning = true;
-
-            for (; scr.CurrentLine < scr.Actions.Count; scr.NextLine())
-            {
-                if (scr.Actions.TryGet(scr.CurrentLine, out IAction action) && action != null)
-                {
-                    ActionResponse resp;
-                    float? delay = null;
-
-                    try
-                    {
-                        if (action is ITimingAction timed)
-                        {
-                            Log.Debug($"Running {action.Name} action...");
-                            delay = timed.Execute(scr, out resp);
-                        }
-                        else if (action is IScriptAction scriptAction)
-                        {
-                            Log.Debug($"Running {action.Name} action...");
-                            resp = scriptAction.Execute(scr);
-                        }
-                        else
-                        {
-                            continue;
-                        }
-                    }
-                    catch (Exception e)
-                    {
-                        Log.Error($"Ran into an error while running {action.Name} action:\n{e}");
-                        continue;
-                    }
-
-                    if (!resp.Success)
-                    {
-                        if (resp.ResponseFlags.HasFlag(ActionFlags.FatalError))
-                        {
-                            Log.Error($"[{action.Name}] Fatal action error! {resp.Message}");
-                            break;
-                        }
-                        else
-                        {
-                            Log.Warn($"[{action.Name}] Action error! {resp.Message}");
-                        }
-                    }
-                    else
-                    {
-                        if (!string.IsNullOrEmpty(resp.Message))
-                            Log.Info($"[{action.Name}] Response: {resp.Message}");
-                        if (delay.HasValue)
-                            yield return delay.Value;
-                    }
-
-                    if (resp.ResponseFlags.HasFlag(ActionFlags.StopEventExecution))
-                        break;
-                }
-            }
-
-            MainPlugin.Info($"Finished running script {scr.ScriptName}.");
-            scr.IsRunning = false;
-
-            if (MainPlugin.Singleton.Config.LoopScripts.Contains(scr.ScriptName))
-            {
-                ReadAndRun(scr.ScriptName); // so that it re-reads the content of the text file.
-            }
-
-            RunningScripts.Remove(scr);
-        }
-    }
-}
+namespace ScriptedEvents.API.Helpers
+{
+    using System;
+    using System.Collections.Generic;
+    using System.IO;
+    using System.Linq;
+    using System.Reflection;
+    using Exiled.API.Enums;
+    using Exiled.API.Features;
+    using MEC;
+    using ScriptedEvents.Actions;
+    using ScriptedEvents.Actions.Interfaces;
+    using ScriptedEvents.API.Enums;
+    using ScriptedEvents.API.Features.Aliases;
+    using ScriptedEvents.API.Features.Exceptions;
+    using ScriptedEvents.Structures;
+    using ScriptedEvents.Variables;
+    using Random = UnityEngine.Random;
+
+    /// <summary>
+    /// A helper class to read and execute scripts, and register actions, as well as providing useful API for individual actions.
+    /// </summary>
+    public static class ScriptHelper
+    {
+        /// <summary>
+        /// The base path to the script folder.
+        /// </summary>
+        public static readonly string ScriptPath = Path.Combine(Paths.Configs, "ScriptedEvents");
+
+        /// <summary>
+        /// Gets a dictionary of action names and their respective types.
+        /// </summary>
+        public static Dictionary<string, Type> ActionTypes { get; } = new();
+
+        /// <summary>
+        /// Gets a dictionary of <see cref="Script"/> that are currently running, and the <see cref="CoroutineHandle"/> that is running them.
+        /// </summary>
+        public static Dictionary<Script, CoroutineHandle> RunningScripts { get; } = new();
+
+        /// <summary>
+        /// Reads a script.
+        /// </summary>
+        /// <param name="scriptName">The name of the script.</param>
+        /// <param name="fileDirectory">The directory of the script, if it is found.</param>
+        /// <returns>The contents of the script, if it is found.</returns>
+        /// <exception cref="FileNotFoundException">Thrown if the script is not found.</exception>
+        private static string InternalRead(string scriptName, out string fileDirectory)
+        {
+            string mainFolderFile = Path.Combine(ScriptPath, scriptName + ".txt");
+            if (File.Exists(mainFolderFile))
+            {
+                fileDirectory = mainFolderFile;
+                return File.ReadAllText(mainFolderFile);
+            }
+
+            foreach (string directory in Directory.GetDirectories(ScriptPath))
+            {
+                string fileName = Path.Combine(directory, scriptName + ".txt");
+                if (File.Exists(fileName))
+                {
+                    fileDirectory = fileName;
+                    return File.ReadAllText(fileName);
+                }
+            }
+
+            throw new FileNotFoundException($"Script {scriptName} does not exist.");
+        }
+
+        /// <summary>
+        /// Reads and returns the text of a script.
+        /// </summary>
+        /// <param name="scriptName">The name of the script.</param>
+        /// <returns>The contents of the script, if it is found.</returns>
+        /// <exception cref="FileNotFoundException">Thrown if the script is not found.</exception>
+        public static string ReadScriptText(string scriptName) => InternalRead(scriptName, out _);
+
+        /// <summary>
+        /// Returns the file path of a script.
+        /// </summary>
+        /// <param name="scriptName">The name of the script.</param>
+        /// <returns>The directory of the script, if it is found.</returns>
+        /// <exception cref="FileNotFoundException">Thrown if the script is not found.</exception>
+        public static string GetFilePath(string scriptName)
+        {
+            InternalRead(scriptName, out string path);
+            return path;
+        }
+
+        /// <summary>
+        /// Reads a script line-by-line, converting every line into an appropriate action, flag, label, etc. Fills out all data and returns a <see cref="Script"/> object.
+        /// </summary>
+        /// <param name="scriptName">The name of the script.</param>
+        /// <returns>The <see cref="Script"/> fully filled out, if the script was found.</returns>
+        /// <exception cref="FileNotFoundException">Thrown if the script is not found.</exception>
+        public static Script ReadScript(string scriptName)
+        {
+            Script script = new();
+            string allText = ReadScriptText(scriptName);
+
+            string[] array = allText.Split('\n');
+            for (int currentline = 0; currentline < array.Length; currentline++)
+            {
+                // NoAction
+                string action = array[currentline];
+                if (string.IsNullOrWhiteSpace(action))
+                {
+                    script.Actions.Add(new NullAction("BLANK LINE"));
+                    continue;
+                }
+                else if (action.StartsWith("#"))
+                {
+                    script.Actions.Add(new NullAction("COMMENT"));
+                    continue;
+                }
+                else if (action.StartsWith("!--"))
+                {
+                    string flag = action.Substring(3).RemoveWhitespace();
+                    script.Flags.Add(flag);
+
+                    script.Actions.Add(new NullAction("FLAG DEFINE"));
+                    continue;
+                }
+
+                string[] actionParts = action.Split(' ');
+                string keyword = actionParts[0].RemoveWhitespace();
+
+                // Labels
+                if (keyword.EndsWith(":"))
+                {
+                    string labelName = action.Remove(keyword.Length - 1, 1);
+                    script.Labels.Add(labelName, currentline);
+                    script.Actions.Add(new NullAction($"{labelName} LABEL"));
+
+                    continue;
+                }
+
+                Alias alias = MainPlugin.Singleton.Config.Aliases.Get(keyword);
+                if (alias != null)
+                {
+                    actionParts = alias.Unalias(action).Split(' ');
+                    keyword = actionParts[0].RemoveWhitespace();
+                }
+
+#if DEBUG
+                Log.Debug($"Queuing action {keyword} {string.Join(", ", actionParts.Skip(1))}");
+#endif
+                ActionTypes.TryGetValue(keyword, out Type actionType);
+                if (actionType is null && alias == null)
+                {
+                    Log.Info($"Invalid action '{keyword.RemoveWhitespace()}' detected in script '{scriptName}'");
+                    script.Actions.Add(new NullAction("ERROR"));
+                    continue;
+                }
+
+                IAction newAction = Activator.CreateInstance(actionType) as IAction;
+                newAction.Arguments = actionParts.Skip(1).Select(str => str.RemoveWhitespace()).ToArray();
+
+                script.Actions.Add(newAction);
+            }
+
+            string scriptPath = GetFilePath(scriptName);
+
+            // Fill out script data
+
+            if (MainPlugin.Singleton.Config.RequiredPermissions.TryGetValue(scriptName, out string perm2))
+            {
+                script.ReadPermission += $".{perm2}";
+                script.ExecutePermission += $".{perm2}";
+            }
+
+            script.ScriptName = scriptName;
+            script.RawText = allText;
+            script.FilePath = scriptPath;
+            script.LastRead = File.GetLastAccessTimeUtc(scriptPath);
+            script.LastEdited = File.GetLastWriteTimeUtc(scriptPath);
+            return script;
+        }
+
+        /// <summary>
+        /// Runs the script.
+        /// </summary>
+        /// <param name="scr">The script to run.</param>
+        /// <exception cref="DisabledScriptException">If <see cref="Script.Disabled"/> is <see langword="true"/>.</exception>
+        public static void RunScript(Script scr)
+        {
+            if (scr.Disabled)
+                throw new DisabledScriptException(scr.ScriptName);
+
+            CoroutineHandle handle = Timing.RunCoroutine(RunScriptInternal(scr), $"SCRIPT_{scr.UniqueId}");
+            RunningScripts.Add(scr, handle);
+        }
+
+        /// <summary>
+        /// Reads and runs a script.
+        /// </summary>
+        /// <param name="scriptName">The name of the script.</param>
+        /// <exception cref="FileNotFoundException">The script was not found.</exception>
+        /// <exception cref="DisabledScriptException">If <see cref="Script.Disabled"/> is <see langword="true"/>.</exception>
+        public static void ReadAndRun(string scriptName)
+        {
+            Script scr = ReadScript(scriptName);
+            if (scr is not null)
+                RunScript(scr);
+        }
+
+        /// <summary>
+        /// Converts an input (either a number or range of numbers) to a float.
+        /// </summary>
+        /// <param name="number">The input.</param>
+        /// <param name="result">The float.</param>
+        /// <returns>Whether or not the conversion was successful.</returns>
+        [Obsolete("Not really useful with the addition of math.")]
+        public static IEnumerator<float> RunScriptInternal(Script scr)
+        {
+            MainPlugin.Info($"Running script {scr.ScriptName}.");
+            scr.IsRunning = true;
+
+            for (; scr.CurrentLine < scr.Actions.Count; scr.NextLine())                                
+            {
+                if (scr.Actions.TryGet(scr.CurrentLine, out IAction action) && action != null)
+                {
+                    ActionResponse resp;
+                    float? delay = null;
+
+                    try
+                    {
+                        if (action is ITimingAction timed)
+                        {
+                            Log.Debug($"[Script: {scr.ScriptName}] Running {action.Name} action...");
+                            delay = timed.Execute(scr, out resp);
+                        }
+                        else if (action is IScriptAction scriptAction)
+                        {
+                            Log.Debug($"[Script: {scr.ScriptName}] Running {action.Name} action...");
+                            resp = scriptAction.Execute(scr);
+                        }
+                        else
+                        {
+                            continue;
+                        }
+                    }
+                    catch (Exception e)
+                    {
+                        Log.Error($"[Script: {scr.ScriptName}] Ran into an error while running {action.Name} action:\n{e}");
+                        continue;
+                    }
+
+                    if (!resp.Success)
+                    {
+                        if (resp.ResponseFlags.HasFlag(ActionFlags.FatalError))
+                        {
+                            Log.Error($"[Script: {scr.ScriptName}] [{action.Name}] Fatal action error! {resp.Message}");
+                            break;
+                        }
+                        else
+                        {
+                            Log.Warn($"[Script: {scr.ScriptName}] [{action.Name}] Action error! {resp.Message}");
+                        }
+                    }
+                    else
+                    {
+                        if (!string.IsNullOrEmpty(resp.Message))
+                            Log.Info($"[Script: {scr.ScriptName}] [{action.Name}] Response: {resp.Message}");
+                        if (delay.HasValue)
+                            yield return delay.Value;
+                    }
+
+                    if (resp.ResponseFlags.HasFlag(ActionFlags.StopEventExecution))
+                        break;
+                }
+            }
+
+            MainPlugin.Info($"Finished running script {scr.ScriptName}.");
+            scr.IsRunning = false;
+
+            if (MainPlugin.Singleton.Config.LoopScripts.Contains(scr.ScriptName))
+            {
+                ReadAndRun(scr.ScriptName); // so that it re-reads the content of the text file.
+            }
+
+            RunningScripts.Remove(scr);
+        }
+
+        // Convert number or number range to a number
+        public static bool TryConvertNumber(string number, out float result)
+        {
+            if (float.TryParse(number, out result))
+            {
+                return true;
+            }
+
+            string[] dashSplit = number.Split('-');
+            if (dashSplit.Length == 2 && float.TryParse(dashSplit[0], out float min) && float.TryParse(dashSplit[1], out float max))
+            {
+                result = Random.Range(min, max+1);
+                return true;
+            }
+
+            return false;
+        }
+
+        /// <summary>
+        /// Converts an input into a list of players.
+        /// </summary>
+        /// <param name="input">The input.</param>
+        /// <param name="amount">The maximum amount of players to give back, or <see langword="null"/> for unlimited.</param>
+        /// <param name="plys">The list of players.</param>
+        /// <returns>Whether or not any players were found.</returns>
+        public static bool TryGetPlayers(string input, int? amount, out List<Player> plys)
+        {
+            plys = new();
+            if (input is "*")
+            {
+                plys = Player.List.ToList();
+                return true;
+            }
+            else
+            {
+                string[] variables = PlayerVariables.IsolateVariables(input);
+                foreach (string variable in variables)
+                {
+                    if (PlayerVariables.TryGet(variable, out IEnumerable<Player> playersFromVariable))
+                    {
+                        plys.AddRange(playersFromVariable);
+                    }
+                }
+
+                if (Player.TryGet(input, out Player ply))
+                {
+                    plys.Add(ply);
+                }
+            }
+
+            plys.ShuffleList();
+            plys.RemoveAll(p => !p.IsConnected);
+
+            if (amount.HasValue && amount.Value > 0)
+            {
+                if (amount.Value < plys.Count)
+                {
+                    for (int i = 0; i < amount.Value; i++)
+                    {
+                        plys.PullRandomItem();
+                    }
+                }
+            }
+
+            return plys.Count > 0;
+        }
+
+        public static bool TryGetDoors(string input, out List<Door> doors)
+        {
+            doors = new();
+            if (input == "*")
+            {
+                doors = Door.List.ToList();
+            }
+            else if (Enum.TryParse<ZoneType>(input, true, out ZoneType zt))
+            {
+                doors = Door.List.Where(d => d.Zone == zt).ToList();
+            }
+            else if (Enum.TryParse<DoorType>(input, true, out DoorType dt))
+            {
+                doors = Door.List.Where(d => d.Type == dt).ToList();
+            }
+            else if (Enum.TryParse<RoomType>(input, true, out RoomType rt))
+            {
+                doors = Door.List.Where(d => d.Room?.Type == rt).ToList();
+            }
+            else
+            {
+                doors = Door.List.Where(d => d.Name.ToLower() == input.ToLower()).ToList();
+            }
+
+            doors = doors.Where(d => d.IsElevator is false && d.Type is not DoorType.Scp079First && d.Type is not DoorType.Scp079Second).ToList();
+            return doors.Count > 0;
+        }
+
+        public static int StopAllScripts()
+        {
+            int amount = 0;
+            foreach (KeyValuePair<Script, CoroutineHandle> kvp in RunningScripts)
+            {
+                amount++;
+                kvp.Key.IsRunning = false;
+                Timing.KillCoroutines(kvp.Value);
+            }
+
+            foreach (string key in WaitUntilAction.Coroutines)
+            {
+                Timing.KillCoroutines(key);
+            }
+
+            foreach (string key in WaitUntilDebugAction.Coroutines)
+            {
+                Timing.KillCoroutines(key);
+            }
+
+            WaitUntilAction.Coroutines.Clear();
+            WaitUntilDebugAction.Coroutines.Clear();
+            RunningScripts.Clear();
+            return amount;
+        }
+
+        /// <summary>
+        /// Registers all the actions in the provided assembly.
+        /// </summary>
+        /// <param name="assembly">The assembly to register actions in.</param>
+        internal static void RegisterActions(Assembly assembly)
+        {
+            int i = 0;
+            foreach (Type type in assembly.GetTypes())
+            {
+                if (typeof(IAction).IsAssignableFrom(type) && type.IsClass && type.GetConstructors().Length > 0)
+                {
+                    IAction temp = (IAction)Activator.CreateInstance(type);
+
+                    Log.Debug($"Adding Action: {temp.Name} | From Assembly: {assembly.GetName().Name}");
+                    ActionTypes.Add(temp.Name, type);
+                    i++;
+                }
+            }
+
+            MainPlugin.Info($"Assembly '{assembly.GetName().Name}' has registered {i} actions.");
+        }
+
+        /// <summary>
+        /// Internal coroutine to run the script.
+        /// </summary>
+        /// <param name="scr">The script to run.</param>
+        /// <returns>Coroutine iterator.</returns>
+        private static IEnumerator<float> RunScriptInternal(Script scr)
+        {
+            MainPlugin.Info($"Running script {scr.ScriptName}.");
+            scr.IsRunning = true;
+
+            for (; scr.CurrentLine < scr.Actions.Count; scr.NextLine())
+            {
+                if (scr.Actions.TryGet(scr.CurrentLine, out IAction action) && action != null)
+                {
+                    ActionResponse resp;
+                    float? delay = null;
+
+                    try
+                    {
+                        if (action is ITimingAction timed)
+                        {
+                            Log.Debug($"Running {action.Name} action...");
+                            delay = timed.Execute(scr, out resp);
+                        }
+                        else if (action is IScriptAction scriptAction)
+                        {
+                            Log.Debug($"Running {action.Name} action...");
+                            resp = scriptAction.Execute(scr);
+                        }
+                        else
+                        {
+                            continue;
+                        }
+                    }
+                    catch (Exception e)
+                    {
+                        Log.Error($"Ran into an error while running {action.Name} action:\n{e}");
+                        continue;
+                    }
+
+                    if (!resp.Success)
+                    {
+                        if (resp.ResponseFlags.HasFlag(ActionFlags.FatalError))
+                        {
+                            Log.Error($"[{action.Name}] Fatal action error! {resp.Message}");
+                            break;
+                        }
+                        else
+                        {
+                            Log.Warn($"[{action.Name}] Action error! {resp.Message}");
+                        }
+                    }
+                    else
+                    {
+                        if (!string.IsNullOrEmpty(resp.Message))
+                            Log.Info($"[{action.Name}] Response: {resp.Message}");
+                        if (delay.HasValue)
+                            yield return delay.Value;
+                    }
+
+                    if (resp.ResponseFlags.HasFlag(ActionFlags.StopEventExecution))
+                        break;
+                }
+            }
+
+            MainPlugin.Info($"Finished running script {scr.ScriptName}.");
+            scr.IsRunning = false;
+
+            if (MainPlugin.Singleton.Config.LoopScripts.Contains(scr.ScriptName))
+            {
+                ReadAndRun(scr.ScriptName); // so that it re-reads the content of the text file.
+            }
+
+            RunningScripts.Remove(scr);
+        }
+    }
+}