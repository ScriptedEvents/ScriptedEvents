--- conflicted
+++ resolved
@@ -1,318 +1,314 @@
-using Exiled.API.Enums;
-using Exiled.API.Features;
-using MEC;
-using System;
-using System.Collections.Generic;
-using System.IO;
-using System.Linq;
-using System.Reflection;
-using ScriptedEvents.API.Features;
-using ScriptedEvents.API.Features.Actions;
-using ScriptedEvents.API.Features.Aliases;
-using ScriptedEvents.API.Features.Exceptions;
-using ScriptedEvents.Handlers.Variables;
-
-using Random = UnityEngine.Random;
-using ScriptedEvents.Handlers.DefaultActions;
-
-namespace ScriptedEvents.API.Helpers
-{
-    public static class ScriptHelper
-    {
-        internal static void RegisterActions(Assembly assembly)
-        {
-            int i = 0;
-            foreach (Type type in assembly.GetTypes())
-            {
-                if (typeof(IAction).IsAssignableFrom(type) && type.IsClass && type.GetConstructors().Length > 0)
-                {
-                    IAction temp = (IAction)Activator.CreateInstance(type);
-
-                    Log.Debug($"Adding Action: {temp.Name} | From Assembly: {assembly.GetName().Name}");
-                    ActionTypes.Add(temp.Name, type);
-                    i++;
-                }
-            }
-
-            MainPlugin.Info($"Assembly '{assembly.GetName().Name}' has registered {i} actions.");
-        }
-
-        public static readonly string ScriptPath = Path.Combine(Paths.Configs, "ScriptedEvents");
-
-        public static Dictionary<string, Type> ActionTypes { get; } = new();
-        public static Dictionary<Script, CoroutineHandle> RunningScripts { get; } = new();
-
-        public static string ReadScriptText(string scriptName)
-            => File.ReadAllText(Path.Combine(ScriptPath, scriptName + ".txt"));
-
-        public static Script ReadScript(string scriptName)
-        {
-            Script script = new();
-            string allText = ReadScriptText(scriptName);
-
-            string[] array = allText.Split('\n');
-            for (int currentline = 0; currentline < array.Length; currentline++)
-            {
-<<<<<<< HEAD
-                // NoAction
-                string action = array[currentline];
-                if (string.IsNullOrWhiteSpace(action) || action.StartsWith("#") || action.StartsWith("!--"))
-=======
-                if (string.IsNullOrWhiteSpace(action) || action.StartsWith("#"))
->>>>>>> 0a31103f
-                {
-                    script.Actions.Add(new NullAction());
-                    continue;
-                }
-
-                if (action.StartsWith("!--"))
-                {
-                    string flag = action.Substring(3).RemoveWhitespace();
-                    script.Flags.Add(flag);
-
-                    script.Actions.Add(new NullAction());
-                    continue;
-                }
-
-                string[] actionParts = action.Split(' ');
-                string keyword = actionParts[0].RemoveWhitespace();
-
-                // Labels
-                if (keyword.EndsWith(":"))
-                {
-                    script.Labels.Add(action.Remove(keyword.Length - 1, 1), currentline);
-                    script.Actions.Add(new NullAction());
-                    continue;
-                }
-
-
-                var alias = MainPlugin.Singleton.Config.Aliases.Get(keyword);
-                if (alias != null)
-                {
-                    actionParts = alias.Unalias(action).Split(' ');
-                    keyword = actionParts[0].RemoveWhitespace();
-                }
-
-#if DEBUG
-                Log.Debug($"Queuing action {keyword} {string.Join(", ", actionParts.Skip(1))}");
-#endif
-                ActionTypes.TryGetValue(keyword, out Type actionType);
-                if (actionType is null && alias == null)
-                {
-                    Log.Info($"Invalid action '{keyword.RemoveWhitespace()}' detected in script '{scriptName}'");
-                    script.Actions.Add(new NullAction());
-                    continue;
-                }
-
-                IAction newAction = Activator.CreateInstance(actionType) as IAction;
-                newAction.Arguments = actionParts.Skip(1).Select(str => str.RemoveWhitespace()).ToArray();
-
-                script.Actions.Add(newAction);
-            }
-
-            script.ScriptName = scriptName;
-            script.RawText = allText;
-            return script;
-        }
-
-        public static void RunScript(Script scr)
-        {
-            if (scr.Disabled)
-                throw new DisabledScriptException(scr.ScriptName);
-
-            CoroutineHandle handle = Timing.RunCoroutine(RunScriptInternal(scr));
-            RunningScripts.Add(scr, handle);
-        }
-
-        public static void ReadAndRun(string scriptName)
-        {
-            Script scr = ReadScript(scriptName);
-            if (scr is not null)
-                RunScript(scr);
-        }
-
-        public static IEnumerator<float> RunScriptInternal(Script scr)
-        {
-            MainPlugin.Info($"Running script {scr.ScriptName}.");
-            scr.IsRunning = true;
-
-            for (; scr.CurrentLine < scr.Actions.Count; scr.CurrentLine++)                                
-            {
-                if (scr.Actions.TryGet(scr.CurrentLine, out IAction action) && action != null)
-                {
-                    ActionResponse resp;
-                    float? delay = null;
-
-                    try
-                    {
-                        if (action is ITimingAction timed)
-                        {
-                            Log.Debug($"Running {action.Name} action...");
-                            delay = timed.Execute(scr, out resp);
-                        }
-                        else if (action is IScriptAction scriptAction)
-                        {
-                            Log.Debug($"Running {action.Name} action...");
-                            resp = scriptAction.Execute(scr);
-                        }
-                        else
-                        {
-                            continue;
-                        }
-                    }
-                    catch (Exception e)
-                    {
-                        Log.Error($"Ran into an error while running {action.Name} action:\n{e}");
-                        continue;
-                    }
-
-                    if (!resp.Success)
-                    {
-                        if (resp.ResponseFlags.HasFlag(ActionFlags.FatalError))
-                        {
-                            Log.Error($"[{action.Name}] Fatal action error! {resp.Message}");
-                            break;
-                        }
-                        else
-                        {
-                            Log.Warn($"[{action.Name}] Action error! {resp.Message}");
-                        }
-                    }
-                    else
-                    {
-                        if (!string.IsNullOrEmpty(resp.Message))
-                            Log.Info($"[{action.Name}] Response: {resp.Message}");
-                        if (delay.HasValue)
-                            yield return delay.Value;
-                    }
-
-                    if (resp.ResponseFlags.HasFlag(ActionFlags.StopEventExecution))
-                        break;
-                }
-            }
-
-            MainPlugin.Info($"Finished running script {scr.ScriptName}.");
-            scr.IsRunning = false;
-
-            if (MainPlugin.Singleton.Config.LoopScripts.Contains(scr.ScriptName))
-            {
-                ReadAndRun(scr.ScriptName); // so that it re-reads the content of the text file.
-            }
-
-            RunningScripts.Remove(scr);
-        }
-
-        // Convert number or number range to a number
-        public static bool TryConvertNumber(string number, out float result)
-        {
-            if (float.TryParse(number, out result))
-            {
-                return true;
-            }
-
-            var dashSplit = number.Split('-');
-            if (dashSplit.Length == 2 && float.TryParse(dashSplit[0], out float min) && float.TryParse(dashSplit[1], out float max))
-            {
-                result = Random.Range(min, max+1);
-                return true;
-            }
-
-            return false;
-        }
-
-        public static bool TryGetPlayers(string input, int? amount, out List<Player> plys)
-        {
-            plys = new();
-            if (input is "*")
-            {
-                plys = Player.List.ToList();
-                return true;
-            }
-            else
-            {
-                string[] variables = PlayerVariables.IsolateVariables(input);
-                foreach (string variable in variables)
-                {
-                    if (PlayerVariables.TryGet(variable, out var playersFromVariable))
-                    {
-                        plys.AddRange(playersFromVariable);
-                    }
-                }
-                if (Player.TryGet(input, out Player ply))
-                {
-                    plys.Add(ply);
-                }
-            }
-
-            plys.ShuffleList();
-            plys.RemoveAll(p => !p.IsConnected);
-
-            if (amount.HasValue && amount.Value > 0)
-            {
-                if (amount.Value < plys.Count)
-                {
-                    for (int i = 0; i < amount.Value; i++)
-                    {
-                        plys.PullRandomItem();
-                    }
-                }
-            }
-
-            return plys.Count > 0;
-        }
-
-        public static bool TryGetDoors(string input, out List<Door> doors)
-        {
-            doors = new();
-            if (input == "*")
-            {
-                doors = Door.List.ToList();
-            }
-            else if (Enum.TryParse<ZoneType>(input, true, out ZoneType zt))
-            {
-                doors = Door.List.Where(d => d.Zone == zt).ToList();
-            }
-            else if (Enum.TryParse<DoorType>(input, true, out DoorType dt))
-            {
-                doors = Door.List.Where(d => d.Type == dt).ToList();
-            }
-            else if (Enum.TryParse<RoomType>(input, true, out RoomType rt))
-            {
-                doors = Door.List.Where(d => d.Room?.Type == rt).ToList();
-            }
-            else
-            {
-                doors = Door.List.Where(d => d.Name.ToLower() == input.ToLower()).ToList();
-            }
-
-            doors = doors.Where(d => d.IsElevator is false && d.Type is not DoorType.Scp079First && d.Type is not DoorType.Scp079Second).ToList();
-            return doors.Count > 0;
-        }
-
-        public static int StopAllScripts()
-        {
-            int amount = 0;
-            foreach (var kvp in RunningScripts)
-            {
-                amount++;
-                kvp.Key.IsRunning = false;
-                Timing.KillCoroutines(kvp.Value);
-            }
-
-            foreach (string key in Handlers.DefaultActions.WaitUntilAction.Coroutines)
-            {
-                Timing.KillCoroutines(key);
-            }
-
-            foreach (string key in Handlers.DefaultActions.WaitUntilDebugAction.Coroutines)
-            {
-                Timing.KillCoroutines(key);
-            }
-
-            Handlers.DefaultActions.WaitUntilAction.Coroutines.Clear();
-            Handlers.DefaultActions.WaitUntilDebugAction.Coroutines.Clear();
-            RunningScripts.Clear();
-            return amount;
-        }
-    }
-}
+using Exiled.API.Enums;
+using Exiled.API.Features;
+using MEC;
+using System;
+using System.Collections.Generic;
+using System.IO;
+using System.Linq;
+using System.Reflection;
+using ScriptedEvents.API.Features;
+using ScriptedEvents.API.Features.Actions;
+using ScriptedEvents.API.Features.Aliases;
+using ScriptedEvents.API.Features.Exceptions;
+using ScriptedEvents.Handlers.Variables;
+
+using Random = UnityEngine.Random;
+using ScriptedEvents.Handlers.DefaultActions;
+
+namespace ScriptedEvents.API.Helpers
+{
+    public static class ScriptHelper
+    {
+        internal static void RegisterActions(Assembly assembly)
+        {
+            int i = 0;
+            foreach (Type type in assembly.GetTypes())
+            {
+                if (typeof(IAction).IsAssignableFrom(type) && type.IsClass && type.GetConstructors().Length > 0)
+                {
+                    IAction temp = (IAction)Activator.CreateInstance(type);
+
+                    Log.Debug($"Adding Action: {temp.Name} | From Assembly: {assembly.GetName().Name}");
+                    ActionTypes.Add(temp.Name, type);
+                    i++;
+                }
+            }
+
+            MainPlugin.Info($"Assembly '{assembly.GetName().Name}' has registered {i} actions.");
+        }
+
+        public static readonly string ScriptPath = Path.Combine(Paths.Configs, "ScriptedEvents");
+
+        public static Dictionary<string, Type> ActionTypes { get; } = new();
+        public static Dictionary<Script, CoroutineHandle> RunningScripts { get; } = new();
+
+        public static string ReadScriptText(string scriptName)
+            => File.ReadAllText(Path.Combine(ScriptPath, scriptName + ".txt"));
+
+        public static Script ReadScript(string scriptName)
+        {
+            Script script = new();
+            string allText = ReadScriptText(scriptName);
+
+            string[] array = allText.Split('\n');
+            for (int currentline = 0; currentline < array.Length; currentline++)
+            {
+                // NoAction
+                string action = array[currentline];
+                if (string.IsNullOrWhiteSpace(action) || action.StartsWith("#"))
+                {
+                    script.Actions.Add(new NullAction());
+                    continue;
+                }
+
+                if (action.StartsWith("!--"))
+                {
+                    string flag = action.Substring(3).RemoveWhitespace();
+                    script.Flags.Add(flag);
+
+                    script.Actions.Add(new NullAction());
+                    continue;
+                }
+
+                string[] actionParts = action.Split(' ');
+                string keyword = actionParts[0].RemoveWhitespace();
+
+                // Labels
+                if (keyword.EndsWith(":"))
+                {
+                    script.Labels.Add(action.Remove(keyword.Length - 1, 1), currentline);
+                    script.Actions.Add(new NullAction());
+                    continue;
+                }
+
+
+                var alias = MainPlugin.Singleton.Config.Aliases.Get(keyword);
+                if (alias != null)
+                {
+                    actionParts = alias.Unalias(action).Split(' ');
+                    keyword = actionParts[0].RemoveWhitespace();
+                }
+
+#if DEBUG
+                Log.Debug($"Queuing action {keyword} {string.Join(", ", actionParts.Skip(1))}");
+#endif
+                ActionTypes.TryGetValue(keyword, out Type actionType);
+                if (actionType is null && alias == null)
+                {
+                    Log.Info($"Invalid action '{keyword.RemoveWhitespace()}' detected in script '{scriptName}'");
+                    script.Actions.Add(new NullAction());
+                    continue;
+                }
+
+                IAction newAction = Activator.CreateInstance(actionType) as IAction;
+                newAction.Arguments = actionParts.Skip(1).Select(str => str.RemoveWhitespace()).ToArray();
+
+                script.Actions.Add(newAction);
+            }
+
+            script.ScriptName = scriptName;
+            script.RawText = allText;
+            return script;
+        }
+
+        public static void RunScript(Script scr)
+        {
+            if (scr.Disabled)
+                throw new DisabledScriptException(scr.ScriptName);
+
+            CoroutineHandle handle = Timing.RunCoroutine(RunScriptInternal(scr));
+            RunningScripts.Add(scr, handle);
+        }
+
+        public static void ReadAndRun(string scriptName)
+        {
+            Script scr = ReadScript(scriptName);
+            if (scr is not null)
+                RunScript(scr);
+        }
+
+        public static IEnumerator<float> RunScriptInternal(Script scr)
+        {
+            MainPlugin.Info($"Running script {scr.ScriptName}.");
+            scr.IsRunning = true;
+
+            for (; scr.CurrentLine < scr.Actions.Count; scr.CurrentLine++)                                
+            {
+                if (scr.Actions.TryGet(scr.CurrentLine, out IAction action) && action != null)
+                {
+                    ActionResponse resp;
+                    float? delay = null;
+
+                    try
+                    {
+                        if (action is ITimingAction timed)
+                        {
+                            Log.Debug($"Running {action.Name} action...");
+                            delay = timed.Execute(scr, out resp);
+                        }
+                        else if (action is IScriptAction scriptAction)
+                        {
+                            Log.Debug($"Running {action.Name} action...");
+                            resp = scriptAction.Execute(scr);
+                        }
+                        else
+                        {
+                            continue;
+                        }
+                    }
+                    catch (Exception e)
+                    {
+                        Log.Error($"Ran into an error while running {action.Name} action:\n{e}");
+                        continue;
+                    }
+
+                    if (!resp.Success)
+                    {
+                        if (resp.ResponseFlags.HasFlag(ActionFlags.FatalError))
+                        {
+                            Log.Error($"[{action.Name}] Fatal action error! {resp.Message}");
+                            break;
+                        }
+                        else
+                        {
+                            Log.Warn($"[{action.Name}] Action error! {resp.Message}");
+                        }
+                    }
+                    else
+                    {
+                        if (!string.IsNullOrEmpty(resp.Message))
+                            Log.Info($"[{action.Name}] Response: {resp.Message}");
+                        if (delay.HasValue)
+                            yield return delay.Value;
+                    }
+
+                    if (resp.ResponseFlags.HasFlag(ActionFlags.StopEventExecution))
+                        break;
+                }
+            }
+
+            MainPlugin.Info($"Finished running script {scr.ScriptName}.");
+            scr.IsRunning = false;
+
+            if (MainPlugin.Singleton.Config.LoopScripts.Contains(scr.ScriptName))
+            {
+                ReadAndRun(scr.ScriptName); // so that it re-reads the content of the text file.
+            }
+
+            RunningScripts.Remove(scr);
+        }
+
+        // Convert number or number range to a number
+        public static bool TryConvertNumber(string number, out float result)
+        {
+            if (float.TryParse(number, out result))
+            {
+                return true;
+            }
+
+            var dashSplit = number.Split('-');
+            if (dashSplit.Length == 2 && float.TryParse(dashSplit[0], out float min) && float.TryParse(dashSplit[1], out float max))
+            {
+                result = Random.Range(min, max+1);
+                return true;
+            }
+
+            return false;
+        }
+
+        public static bool TryGetPlayers(string input, int? amount, out List<Player> plys)
+        {
+            plys = new();
+            if (input is "*")
+            {
+                plys = Player.List.ToList();
+                return true;
+            }
+            else
+            {
+                string[] variables = PlayerVariables.IsolateVariables(input);
+                foreach (string variable in variables)
+                {
+                    if (PlayerVariables.TryGet(variable, out var playersFromVariable))
+                    {
+                        plys.AddRange(playersFromVariable);
+                    }
+                }
+                if (Player.TryGet(input, out Player ply))
+                {
+                    plys.Add(ply);
+                }
+            }
+
+            plys.ShuffleList();
+            plys.RemoveAll(p => !p.IsConnected);
+
+            if (amount.HasValue && amount.Value > 0)
+            {
+                if (amount.Value < plys.Count)
+                {
+                    for (int i = 0; i < amount.Value; i++)
+                    {
+                        plys.PullRandomItem();
+                    }
+                }
+            }
+
+            return plys.Count > 0;
+        }
+
+        public static bool TryGetDoors(string input, out List<Door> doors)
+        {
+            doors = new();
+            if (input == "*")
+            {
+                doors = Door.List.ToList();
+            }
+            else if (Enum.TryParse<ZoneType>(input, true, out ZoneType zt))
+            {
+                doors = Door.List.Where(d => d.Zone == zt).ToList();
+            }
+            else if (Enum.TryParse<DoorType>(input, true, out DoorType dt))
+            {
+                doors = Door.List.Where(d => d.Type == dt).ToList();
+            }
+            else if (Enum.TryParse<RoomType>(input, true, out RoomType rt))
+            {
+                doors = Door.List.Where(d => d.Room?.Type == rt).ToList();
+            }
+            else
+            {
+                doors = Door.List.Where(d => d.Name.ToLower() == input.ToLower()).ToList();
+            }
+
+            doors = doors.Where(d => d.IsElevator is false && d.Type is not DoorType.Scp079First && d.Type is not DoorType.Scp079Second).ToList();
+            return doors.Count > 0;
+        }
+
+        public static int StopAllScripts()
+        {
+            int amount = 0;
+            foreach (var kvp in RunningScripts)
+            {
+                amount++;
+                kvp.Key.IsRunning = false;
+                Timing.KillCoroutines(kvp.Value);
+            }
+
+            foreach (string key in Handlers.DefaultActions.WaitUntilAction.Coroutines)
+            {
+                Timing.KillCoroutines(key);
+            }
+
+            foreach (string key in Handlers.DefaultActions.WaitUntilDebugAction.Coroutines)
+            {
+                Timing.KillCoroutines(key);
+            }
+
+            Handlers.DefaultActions.WaitUntilAction.Coroutines.Clear();
+            Handlers.DefaultActions.WaitUntilDebugAction.Coroutines.Clear();
+            RunningScripts.Clear();
+            return amount;
+        }
+    }
+}