﻿namespace ScriptedEvents.API.Extensions
{
    using System;

    using Exiled.API.Features;

    using ScriptedEvents.Variables.Interfaces;

    public static class InterfaceExtensions
    {
        public static string String(this IVariable variable, Script source = null, bool reversed = false)
        {
            try
            {
                switch (variable)
                {
                    case IBoolVariable @bool:
                        bool result = reversed ? !@bool.Value : @bool.Value;
                        return result.ToUpper();
                    case IFloatVariable @float:
                        return @float.Value.ToString();
                    case ILongVariable @long:
                        return @long.Value.ToString();
                    case IStringVariable @string:
                        return @string.Value;
                    default: // Shouldn't be possible
                        throw new InvalidCastException();
                }
            }
            catch (InvalidCastException e)
            {
<<<<<<< HEAD
                case IBoolVariable @bool:
                    bool result = reversed ? !@bool.Value : @bool.Value;
                    return result.ToUpper();
                case IFloatVariable @float:
                    return @float.Value.ToString();
                case ILongVariable @long:
                    return @long.Value.ToString();
                case IStringVariable @string:
                    return @string.Value;
                default: // Shouldn't be possible
                    throw new System.InvalidCastException($"{variable.Name} tried to cast to string, which resulted in an error.");
=======
                Log.Warn($"[Script: {source?.ScriptName ?? "N/A"}] [L: {source?.CurrentLine.ToString() ?? "N/A"}] {(source?.Debug == true ? e : e.Message)}");
>>>>>>> 54905963
            }
            catch (Exception e)
            {
                Log.Warn($"[Script: {source?.ScriptName ?? "N/A"}] [L: {source?.CurrentLine.ToString() ?? "N/A"}] {(source?.Debug == true ? e : e.Message)}");
            }

            return "ERROR";
        }
    }
}
<|MERGE_RESOLUTION|>--- conflicted
+++ resolved
@@ -1,56 +1,39 @@
-﻿namespace ScriptedEvents.API.Extensions
-{
-    using System;
-
-    using Exiled.API.Features;
-
-    using ScriptedEvents.Variables.Interfaces;
-
-    public static class InterfaceExtensions
-    {
-        public static string String(this IVariable variable, Script source = null, bool reversed = false)
-        {
-            try
-            {
-                switch (variable)
-                {
-                    case IBoolVariable @bool:
-                        bool result = reversed ? !@bool.Value : @bool.Value;
-                        return result.ToUpper();
-                    case IFloatVariable @float:
-                        return @float.Value.ToString();
-                    case ILongVariable @long:
-                        return @long.Value.ToString();
-                    case IStringVariable @string:
-                        return @string.Value;
-                    default: // Shouldn't be possible
-                        throw new InvalidCastException();
-                }
-            }
-            catch (InvalidCastException e)
-            {
-<<<<<<< HEAD
-                case IBoolVariable @bool:
-                    bool result = reversed ? !@bool.Value : @bool.Value;
-                    return result.ToUpper();
-                case IFloatVariable @float:
-                    return @float.Value.ToString();
-                case ILongVariable @long:
-                    return @long.Value.ToString();
-                case IStringVariable @string:
-                    return @string.Value;
-                default: // Shouldn't be possible
-                    throw new System.InvalidCastException($"{variable.Name} tried to cast to string, which resulted in an error.");
-=======
-                Log.Warn($"[Script: {source?.ScriptName ?? "N/A"}] [L: {source?.CurrentLine.ToString() ?? "N/A"}] {(source?.Debug == true ? e : e.Message)}");
->>>>>>> 54905963
-            }
-            catch (Exception e)
-            {
-                Log.Warn($"[Script: {source?.ScriptName ?? "N/A"}] [L: {source?.CurrentLine.ToString() ?? "N/A"}] {(source?.Debug == true ? e : e.Message)}");
-            }
-
-            return "ERROR";
-        }
-    }
-}
+﻿namespace ScriptedEvents.API.Extensions
+{
+    using System;
+
+    using Exiled.API.Features;
+
+    using ScriptedEvents.Variables.Interfaces;
+
+    public static class InterfaceExtensions
+    {
+        public static string String(this IVariable variable, Script source = null, bool reversed = false)
+        {
+            try
+            {
+                case IBoolVariable @bool:
+                    bool result = reversed ? !@bool.Value : @bool.Value;
+                    return result.ToUpper();
+                case IFloatVariable @float:
+                    return @float.Value.ToString();
+                case ILongVariable @long:
+                    return @long.Value.ToString();
+                case IStringVariable @string:
+                    return @string.Value;
+                default: // Shouldn't be possible
+                    throw new System.InvalidCastException($"{variable.Name} tried to cast to string, which resulted in an error.");
+            }
+            catch (InvalidCastException e)
+            {
+                Log.Warn($"[Script: {source?.ScriptName ?? "N/A"}] [L: {source?.CurrentLine.ToString() ?? "N/A"}] {(source?.Debug == true ? e : e.Message)}");
+            }
+            catch (Exception e)
+            {
+                Log.Warn($"[Script: {source?.ScriptName ?? "N/A"}] [L: {source?.CurrentLine.ToString() ?? "N/A"}] {(source?.Debug == true ? e : e.Message)}");
+            }
+
+            return "ERROR";
+        }
+    }
+}