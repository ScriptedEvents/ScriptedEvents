﻿namespace ScriptedEvents.API.Extensions
{
    using System;
<<<<<<< HEAD
    using System.Linq;

    using ScriptedEvents.API.Interfaces;
=======

    using Exiled.API.Features;

>>>>>>> 54905963
    using ScriptedEvents.Variables.Interfaces;

    public static class InterfaceExtensions
    {
        public static string String(this IVariable variable, Script source = null, bool reversed = false)
        {
            try
            {
                switch (variable)
                {
                    case IBoolVariable @bool:
                        bool result = reversed ? !@bool.Value : @bool.Value;
                        return result.ToUpper();
                    case IFloatVariable @float:
                        return @float.Value.ToString();
                    case ILongVariable @long:
                        return @long.Value.ToString();
                    case IStringVariable @string:
                        return @string.Value;
                    default: // Shouldn't be possible
                        throw new InvalidCastException();
                }
            }
            catch (InvalidCastException e)
            {
                Log.Warn($"[Script: {source?.ScriptName ?? "N/A"}] [L: {source?.CurrentLine.ToString() ?? "N/A"}] {(source?.Debug == true ? e : e.Message)}");
            }
            catch (Exception e)
            {
                Log.Warn($"[Script: {source?.ScriptName ?? "N/A"}] [L: {source?.CurrentLine.ToString() ?? "N/A"}] {(source?.Debug == true ? e : e.Message)}");
            }

            return "ERROR";
        }

        /// <summary>
        /// Determines if an action is obsolete.
        /// </summary>
        /// <param name="action">The action.</param>
        /// <param name="message">A message regarding the obsolete.</param>
        /// <returns>Whether or not the action is obsolete.</returns>
        public static bool IsObsolete(this IAction action, out string message)
        {
            Type t = action.GetType();
            var obsolete = t.CustomAttributes.FirstOrDefault(attr => attr.AttributeType.Name == "ObsoleteAttribute");
            if (obsolete is not null)
            {
                message = obsolete.ConstructorArguments[0].Value.ToString();
                return true;
            }

            message = string.Empty;
            return false;
        }
    }
}
<|MERGE_RESOLUTION|>--- conflicted
+++ resolved
@@ -1,68 +1,64 @@
-﻿namespace ScriptedEvents.API.Extensions
-{
-    using System;
-<<<<<<< HEAD
-    using System.Linq;
-
-    using ScriptedEvents.API.Interfaces;
-=======
-
-    using Exiled.API.Features;
-
->>>>>>> 54905963
-    using ScriptedEvents.Variables.Interfaces;
-
-    public static class InterfaceExtensions
-    {
-        public static string String(this IVariable variable, Script source = null, bool reversed = false)
-        {
-            try
-            {
-                switch (variable)
-                {
-                    case IBoolVariable @bool:
-                        bool result = reversed ? !@bool.Value : @bool.Value;
-                        return result.ToUpper();
-                    case IFloatVariable @float:
-                        return @float.Value.ToString();
-                    case ILongVariable @long:
-                        return @long.Value.ToString();
-                    case IStringVariable @string:
-                        return @string.Value;
-                    default: // Shouldn't be possible
-                        throw new InvalidCastException();
-                }
-            }
-            catch (InvalidCastException e)
-            {
-                Log.Warn($"[Script: {source?.ScriptName ?? "N/A"}] [L: {source?.CurrentLine.ToString() ?? "N/A"}] {(source?.Debug == true ? e : e.Message)}");
-            }
-            catch (Exception e)
-            {
-                Log.Warn($"[Script: {source?.ScriptName ?? "N/A"}] [L: {source?.CurrentLine.ToString() ?? "N/A"}] {(source?.Debug == true ? e : e.Message)}");
-            }
-
-            return "ERROR";
-        }
-
-        /// <summary>
-        /// Determines if an action is obsolete.
-        /// </summary>
-        /// <param name="action">The action.</param>
-        /// <param name="message">A message regarding the obsolete.</param>
-        /// <returns>Whether or not the action is obsolete.</returns>
-        public static bool IsObsolete(this IAction action, out string message)
-        {
-            Type t = action.GetType();
-            var obsolete = t.CustomAttributes.FirstOrDefault(attr => attr.AttributeType.Name == "ObsoleteAttribute");
-            if (obsolete is not null)
-            {
-                message = obsolete.ConstructorArguments[0].Value.ToString();
-                return true;
-            }
-
-            message = string.Empty;
-            return false;
-        }
-    }
-}
+﻿namespace ScriptedEvents.API.Extensions
+{
+    using System;
+    using System.Linq;
+
+    using Exiled.API.Features;
+
+    using ScriptedEvents.API.Interfaces;
+    using ScriptedEvents.Variables.Interfaces;
+
+    public static class InterfaceExtensions
+    {
+        public static string String(this IVariable variable, Script source = null, bool reversed = false)
+        {
+            try
+            {
+                switch (variable)
+                {
+                    case IBoolVariable @bool:
+                        bool result = reversed ? !@bool.Value : @bool.Value;
+                        return result.ToUpper();
+                    case IFloatVariable @float:
+                        return @float.Value.ToString();
+                    case ILongVariable @long:
+                        return @long.Value.ToString();
+                    case IStringVariable @string:
+                        return @string.Value;
+                    default: // Shouldn't be possible
+                        throw new InvalidCastException();
+                }
+            }
+            catch (InvalidCastException e)
+            {
+                Log.Warn($"[Script: {source?.ScriptName ?? "N/A"}] [L: {source?.CurrentLine.ToString() ?? "N/A"}] {(source?.Debug == true ? e : e.Message)}");
+            }
+            catch (Exception e)
+            {
+                Log.Warn($"[Script: {source?.ScriptName ?? "N/A"}] [L: {source?.CurrentLine.ToString() ?? "N/A"}] {(source?.Debug == true ? e : e.Message)}");
+            }
+
+            return "ERROR";
+        }
+
+        /// <summary>
+        /// Determines if an action is obsolete.
+        /// </summary>
+        /// <param name="action">The action.</param>
+        /// <param name="message">A message regarding the obsolete.</param>
+        /// <returns>Whether or not the action is obsolete.</returns>
+        public static bool IsObsolete(this IAction action, out string message)
+        {
+            Type t = action.GetType();
+            var obsolete = t.CustomAttributes.FirstOrDefault(attr => attr.AttributeType.Name == "ObsoleteAttribute");
+            if (obsolete is not null)
+            {
+                message = obsolete.ConstructorArguments[0].Value.ToString();
+                return true;
+            }
+
+            message = string.Empty;
+            return false;
+        }
+    }
+}