namespace ScriptedEvents.API.Features
{
    using System;
    using System.Collections.Generic;
    using System.Diagnostics;
    using System.IO;
    using System.Linq;
    using System.Reflection;
    using System.Text.RegularExpressions;

    using CommandSystem;

    using Exiled.API.Enums;
    using Exiled.API.Features;
    using Exiled.API.Features.Doors;
    using Exiled.API.Features.Pools;

    using MEC;
    using PlayerRoles;
    using RemoteAdmin;

    using ScriptedEvents.Actions;
    using ScriptedEvents.API.Enums;
    using ScriptedEvents.API.Extensions;
    using ScriptedEvents.API.Features.Exceptions;
    using ScriptedEvents.API.Interfaces;
    using ScriptedEvents.Integrations;
    using ScriptedEvents.Structures;
    using ScriptedEvents.Variables;

    using AirlockController = Exiled.API.Features.Doors.AirlockController;

    /// <summary>
    /// A helper class to read and execute scripts, and register actions, as well as providing useful API for individual actions.
    /// </summary>
    public static class ScriptHelper
    {
        /// <summary>
        /// The base path to the script folder.
        /// </summary>
        public static readonly string ScriptPath = Path.Combine(Paths.Configs, "ScriptedEvents");

        /// <summary>
        /// Gets a dictionary of action names and their respective types.
        /// </summary>
        public static Dictionary<string, Type> ActionTypes { get; } = new();

        /// <summary>
        /// Gets a dictionary of <see cref="Script"/> that are currently running, and the <see cref="CoroutineHandle"/> that is running them.
        /// </summary>
        public static Dictionary<Script, CoroutineHandle> RunningScripts { get; } = new();

        public static Dictionary<string, CustomAction> CustomActions { get; } = new();

        public static RueIManager Ruei { get; } = new RueIManager();

        /// <summary>
        /// Reads and returns the text of a script.
        /// </summary>
        /// <param name="scriptName">The name of the script.</param>
        /// <returns>The contents of the script, if it is found.</returns>
        /// <exception cref="FileNotFoundException">Thrown if the script is not found.</exception>
        public static string ReadScriptText(string scriptName) => InternalRead(scriptName, out _);

        /// <summary>
        /// Returns the file path of a script.
        /// </summary>
        /// <param name="scriptName">The name of the script.</param>
        /// <returns>The directory of the script, if it is found.</returns>
        /// <exception cref="FileNotFoundException">Thrown if the script is not found.</exception>
        public static string GetFilePath(string scriptName)
        {
            InternalRead(scriptName, out string path);
            return path;
        }

        /// <summary>
        /// Reads a script line-by-line, converting every line into an appropriate action, flag, label, etc. Fills out all data and returns a <see cref="Script"/> object.
        /// </summary>
        /// <param name="scriptName">The name of the script.</param>
        /// <param name="executor">The CommandSender that ran the script. Can be null.</param>
        /// <param name="suppressWarnings">Do not show warnings in the console.</param>
        /// <returns>The <see cref="Script"/> fully filled out, if the script was found.</returns>
        /// <exception cref="FileNotFoundException">Thrown if the script is not found.</exception>
        public static Script ReadScript(string scriptName, ICommandSender executor, bool suppressWarnings = false)
        {
            string allText = ReadScriptText(scriptName);
            Script script = new();

            List<IAction> actionList = ListPool<IAction>.Pool.Get();

            string[] array = allText.Split('\n');
            for (int currentline = 0; currentline < array.Length; currentline++)
            {
                // NoAction
                string action = array[currentline];
                if (string.IsNullOrWhiteSpace(action))
                {
                    actionList.Add(new NullAction("BLANK LINE"));
                    continue;
                }
                else if (action.StartsWith("#"))
                {
                    actionList.Add(new NullAction("COMMENT"));
                    continue;
                }
                else if (action.StartsWith("!--"))
                {
                    string flag = action.Substring(3).RemoveWhitespace();

                    if (!script.Flags.Contains(flag))
                        script.Flags.Add(flag);
                    else if (!suppressWarnings)
                        Log.Warn(ErrorGen.Get(103, flag, scriptName));

                    actionList.Add(new NullAction("FLAG DEFINE"));
                    continue;
                }

                // Regular string.Split(' '), except ignore spaces inside of variable names
                // Allows spaces in variable names without giving a bizarre error.
                MatchCollection collection = Regex.Matches(action, "\\[[^]]*]|\\{[^}]*}|[^ ]+");
                List<string> actionParts = ListPool<string>.Pool.Get();

                foreach (Match m in collection)
                {
                    actionParts.Add(m.Value);
                }

                string keyword = actionParts[0].RemoveWhitespace();

                // Labels
                if (keyword.EndsWith(":"))
                {
                    string labelName = action.Remove(keyword.Length - 1, 1).RemoveWhitespace();

                    if (!script.Labels.ContainsKey(labelName))
                        script.Labels.Add(labelName, currentline);
                    else if (!suppressWarnings)
                        Log.Warn(ErrorGen.Get(104, labelName, scriptName));

                    actionList.Add(new NullAction($"{labelName} LABEL"));

                    continue;
                }

#if DEBUG
                Log.Debug($"Queuing action {keyword} {string.Join(", ", actionParts.Skip(1))}");
#endif
                ActionTypes.TryGetValue(keyword, out Type actionType);

                if (actionType is null)
                {
                    // Check for custom actions
                    if (CustomActions.TryGetValue(keyword, out CustomAction customAction))
                    {
                        CustomAction customAction1 = new(customAction.Name, customAction.Action)
                        {
                            Arguments = actionParts.Skip(1).Select(str => str.RemoveWhitespace()).ToArray(),
                        };
                        actionList.Add(customAction1);
                        ListPool<string>.Pool.Return(actionParts);
                        continue;
                    }

                    bool hasUsedAlias = false;

                    // Alias support
                    foreach (Type actionType123 in ActionTypes.Values)
                    {
                        var mock = (IAction)Activator.CreateInstance(actionType123);
                        mock.Arguments = actionParts.Skip(1).Select(str => str.RemoveWhitespace()).ToArray();
                        if (mock.Aliases.Contains(keyword))
                        {
                            hasUsedAlias = true;
                            actionList.Add(mock);
                            ListPool<string>.Pool.Return(actionParts);
                            continue;
                        }
                    }

<<<<<<< HEAD
                    if (!suppressWarnings && !hasUsedAlias)
                        Log.Warn($"[L: {script.CurrentLine + 1}] Invalid action '{keyword.RemoveWhitespace()}' detected in script '{scriptName}'. [Error Code: SE-102]");

=======
                    if (!suppressWarnings)
                        Log.Warn($"[L: {script.CurrentLine + 1}]" + ErrorGen.Get(102, keyword.RemoveWhitespace(), scriptName));
>>>>>>> 587ad1c8
                    actionList.Add(new NullAction("ERROR"));
                    continue;
                }

                IAction newAction = Activator.CreateInstance(actionType) as IAction;
                newAction.Arguments = actionParts.Skip(1).Select(str => str.RemoveWhitespace()).ToArray();

                // Obsolete check
                if (newAction.IsObsolete(out string obsoleteReason) && !suppressWarnings && !script.SuppressWarnings)
                {
                    Log.Warn($"[L: {script.CurrentLine + 1}] Notice: Action {newAction.Name} is marked as obsolete. Please follow reason directives when using. Reason: {obsoleteReason}");
                }

                actionList.Add(newAction);
                ListPool<string>.Pool.Return(actionParts);
            }

            string scriptPath = GetFilePath(scriptName);

            // Fill out script data
            if (MainPlugin.Singleton.Config.RequiredPermissions is not null && MainPlugin.Singleton.Config.RequiredPermissions.TryGetValue(scriptName, out string perm2) == true)
            {
                script.ReadPermission += $".{perm2}";
                script.ExecutePermission += $".{perm2}";
            }

            script.ScriptName = scriptName;
            script.RawText = allText;
            script.FilePath = scriptPath;
            script.LastRead = File.GetLastAccessTimeUtc(scriptPath);
            script.LastEdited = File.GetLastWriteTimeUtc(scriptPath);
            script.Actions = ListPool<IAction>.Pool.ToArrayReturn(actionList);

            if (executor is null)
            {
                script.Context = ExecuteContext.Automatic;
            }
            else if (executor is ServerConsoleSender console)
            {
                script.Context = ExecuteContext.ServerConsole;
            }
            else if (executor is PlayerCommandSender player)
            {
                script.Context = ExecuteContext.RemoteAdmin;
            }

            script.Sender = executor;

            script.DebugLog($"Debug script read successfully. Name: {script.ScriptName} | Actions: {string.Join(" ", script.Actions.Length)} | Flags: {string.Join(" ", script.Flags)} | Labels: {string.Join(" ", script.Labels)} | Comments: {script.Actions.Where(action => action is NullAction @null && @null.Type is "COMMENT").Count()}");

            return script;
        }

        /// <summary>
        /// Runs the script and disposes of it as soon as the script execution is complete.
        /// </summary>
        /// <param name="scr">The script to run.</param>
        /// <exception cref="DisabledScriptException">If <see cref="Script.Disabled"/> is <see langword="true"/>.</exception>
        public static void RunScript(Script scr)
        {
            if (scr.Disabled)
                throw new DisabledScriptException(scr.ScriptName);

            CoroutineHandle handle = Timing.RunCoroutine(RunScriptInternal(scr), $"SCRIPT_{scr.UniqueId}");
            RunningScripts.Add(scr, handle);
        }

        /// <summary>
        /// Reads and runs a script.
        /// </summary>
        /// <param name="scriptName">The name of the script.</param>
        /// <param name="executor">The executor that is running the script. Can be null.</param>
        /// <exception cref="FileNotFoundException">The script was not found.</exception>
        /// <exception cref="DisabledScriptException">If <see cref="Script.Disabled"/> is <see langword="true"/>.</exception>
        public static void ReadAndRun(string scriptName, ICommandSender executor)
        {
            Script scr = ReadScript(scriptName, executor);
            if (scr is not null)
                RunScript(scr);
        }

        /// <summary>
        /// Converts an input into a list of players.
        /// </summary>
        /// <param name="input">The input.</param>
        /// <param name="amount">The maximum amount of players to give back, or <see langword="null"/> for unlimited.</param>
        /// <param name="collection">A <see cref="PlayerCollection"/> representing the players.</param>
        /// <param name="source">The script using the API. Used for per-script variables.</param>
        /// <returns>Whether or not the process errored.</returns>
        public static bool TryGetPlayers(string input, int? amount, out PlayerCollection collection, Script source = null)
        {
            source.DebugLog($"TRYGETPLAYERS {input}");
            input = input.RemoveWhitespace();
            List<Player> list = ListPool<Player>.Pool.Get();
            if (input.ToUpper() is "*" or "ALL")
            {
                ListPool<Player>.Pool.Return(list);

                collection = new(Player.List.ToList());
                return true;
            }
            else
            {
                string[] variables = VariableSystem.IsolateVariables(input, source);
                foreach (string variable in variables)
                {
                    try
                    {
                        if (VariableSystem.TryGetPlayers(variable, out PlayerCollection playersFromVariable, source))
                        {
                            list.AddRange(playersFromVariable);
                        }
                    }
                    catch (Exception e)
                    {
                        collection = new(null, false, $"Error when processing the {variable} variable: {e.Message}");
                        return false;
                    }
                }
            }

            // If list is still empty, match directly
            if (list.Count == 0)
            {
                Player match = Player.Get(input);
                if (match is not null)
                    list.Add(match);
            }

            // Shuffle, Remove unconnected/overwatch, limit
            list.ShuffleList();
            list.RemoveAll(p => !p.IsConnected);

            if (MainPlugin.Configs.IgnoreOverwatch)
                list.RemoveAll(p => p.Role.Type is RoleTypeId.Overwatch);

            if (amount.HasValue && amount.Value > 0 && list.Count > 0)
            {
                while (list.Count > amount.Value)
                {
                    list.PullRandomItem();
                }
            }

            // Return
            collection = new(list);
            return true;
        }

        /// <summary>
        /// Try-get a <see cref="Door"/> array given an input.
        /// </summary>
        /// <param name="input">The input.</param>
        /// <param name="doors">The doors.</param>
        /// <param name="source">The script source.</param>
        /// <returns>Whether or not the try-get was successful.</returns>
        public static bool TryGetDoors(string input, out Door[] doors, Script source = null)
        {
            List<Door> doorList = ListPool<Door>.Pool.Get();
            if (input is "*" or "ALL")
            {
                doorList = Door.List.ToList();
            }
            else if (VariableSystem.TryParse<ZoneType>(input, out ZoneType zt, source))
            {
                doorList = Door.List.Where(d => d.Zone.HasFlag(zt)).ToList();
            }
            else if (VariableSystem.TryParse<DoorType>(input, out DoorType dt, source))
            {
                doorList = Door.List.Where(d => d.Type == dt).ToList();
            }
            else if (VariableSystem.TryParse<RoomType>(input, out RoomType rt, source))
            {
                doorList = Door.List.Where(d => d.Room?.Type == rt).ToList();
            }
            else
            {
                doorList = Door.List.Where(d => d.Name.ToLower() == input.ToLower()).ToList();
            }

            doorList = doorList.Where(d => d.IsElevator is false && d.Type is not DoorType.Scp914Door && d.Type is not DoorType.Scp079First && d.Type is not DoorType.Scp079Second && AirlockController.Get(d) is null).ToList();
            doors = ListPool<Door>.Pool.ToArrayReturn(doorList);
            return doors.Length > 0;
        }

        /// <summary>
        /// Try-get a <see cref="Room"/> array given an input.
        /// </summary>
        /// <param name="input">The input.</param>
        /// <param name="rooms">The rooms.</param>
        /// <param name="source">The script source.</param>
        /// <returns>Whether or not the try-get was successful.</returns>
        public static bool TryGetRooms(string input, out Room[] rooms, Script source = null)
        {
            List<Room> roomList = ListPool<Room>.Pool.Get();
            if (input is "*" or "ALL")
            {
                roomList = Room.List.ToList();
            }
            else if (VariableSystem.TryParse<ZoneType>(input, out ZoneType zt, source))
            {
                roomList = Room.List.Where(room => room.Zone.HasFlag(zt)).ToList();
            }
            else if (VariableSystem.TryParse<RoomType>(input, out RoomType rt, source))
            {
                roomList = Room.List.Where(d => d.Type == rt).ToList();
            }
            else
            {
                roomList = Room.List.Where(d => d.Name.ToLower() == input.ToLower()).ToList();
            }

            rooms = ListPool<Room>.Pool.ToArrayReturn(roomList);
            return rooms.Length > 0;
        }

        public static void ShowHint(string text, float duration, List<Player> players = null)
        {
            if (players == null)
                players = Player.List.ToList();

            Ruei.MakeNew();
            players.ForEach(p => Ruei.ShowHint(p, text, TimeSpan.FromSeconds(duration)));
        }

        /// <summary>
        /// Immediately stops execution of all scripts.
        /// </summary>
        /// <returns>The amount of scripts that were stopped.</returns>
        public static int StopAllScripts()
        {
            int amount = 0;
            foreach (KeyValuePair<Script, CoroutineHandle> kvp in RunningScripts)
            {
                amount++;
                Timing.KillCoroutines(kvp.Value);

                kvp.Key.IsRunning = false;
                kvp.Key.Dispose();
            }

            CoroutineHelper.KillAll();

            RunningScripts.Clear();
            return amount;
        }

        /// <summary>
        /// Stops execution of a script.
        /// </summary>
        /// <param name="scr">The script to stop.</param>
        /// <returns>Whether or not stopping was successful.</returns>
        public static bool StopScript(Script scr)
        {
            KeyValuePair<Script, CoroutineHandle>? found = RunningScripts.FirstOrDefault(k => k.Key == scr);
            if (found.HasValue && found.Value.Value.IsRunning)
            {
                Timing.KillCoroutines(found.Value.Value);

                found.Value.Key.Coroutines.ForEach(data =>
                {
                    if (!data.IsKilled)
                        data.Kill();
                });

                found.Value.Key.IsRunning = false;
                found.Value.Key.Dispose();

                return true;
            }

            return false;
        }

        /// <summary>
        /// Stops execution of all scripts with the matching name.
        /// </summary>
        /// <param name="name">The name of the script.</param>
        /// <returns>The amount of scripts stopped.</returns>
        public static int StopScripts(string name)
        {
            int amount = 0;
            foreach (KeyValuePair<Script, CoroutineHandle> kvp in RunningScripts)
            {
                if (kvp.Key.ScriptName == name && StopScript(kvp.Key))
                    amount++;
            }

            return amount;
        }

        /// <summary>
        /// Reads a script.
        /// </summary>
        /// <param name="scriptName">The name of the script.</param>
        /// <param name="fileDirectory">The directory of the script, if it is found.</param>
        /// <returns>The contents of the script, if it is found.</returns>
        /// <exception cref="FileNotFoundException">Thrown if the script is not found.</exception>
        internal static string InternalRead(string scriptName, out string fileDirectory)
        {
            fileDirectory = null;

            string text = null;
            string mainFolderFile = Path.Combine(ScriptPath, scriptName + ".txt");
            if (File.Exists(mainFolderFile))
            {
                fileDirectory = mainFolderFile;
                text = File.ReadAllText(mainFolderFile);
            }

            foreach (string directory in Directory.GetDirectories(ScriptPath))
            {
                string fileName = Path.Combine(directory, scriptName + ".txt");
                if (File.Exists(fileName))
                {
                    fileDirectory = fileName;
                    text = File.ReadAllText(fileName);
                }
            }

            if (text is not null && fileDirectory is not null)
            {
                if (text.Contains("!-- HELPRESPONSE"))
                    throw new FileNotFoundException($"Script {scriptName} does not exist.");

                return text;
            }

            throw new FileNotFoundException($"Script {scriptName} does not exist.");
        }

        /// <summary>
        /// Registers all the actions in the provided assembly.
        /// </summary>
        /// <param name="assembly">The assembly to register actions in.</param>
        internal static void RegisterActions(Assembly assembly)
        {
            int i = 0;
            foreach (Type type in assembly.GetTypes())
            {
                if (typeof(IAction).IsAssignableFrom(type) && type.IsClass && type.GetConstructors().Length > 0)
                {
                    if (type == typeof(CustomAction))
                        continue;

                    IAction temp = (IAction)Activator.CreateInstance(type);

                    Log.Debug($"Adding Action: {temp.Name} | From Assembly: {assembly.GetName().Name}");
                    ActionTypes.Add(temp.Name, type);
                    i++;
                }
            }

            MainPlugin.Info($"Assembly '{assembly.GetName().Name}' has registered {i} actions.");
        }

        /// <summary>
        /// Internal coroutine to run the script.
        /// </summary>
        /// <param name="scr">The script to run.</param>
        /// <returns>Coroutine iterator.</returns>
        private static IEnumerator<float> RunScriptInternal(Script scr)
        {
            MainPlugin.Info($"Running script {scr.ScriptName}.");

            yield return Timing.WaitForOneFrame;

            scr.IsRunning = true;
            scr.RunDate = DateTime.UtcNow;

            int safetyActionCount = 0;
            Stopwatch safety = Stopwatch.StartNew();

            Stopwatch runTime = Stopwatch.StartNew();
            int lines = 0;
            int successfulLines = 0;

            for (; scr.CurrentLine < scr.Actions.Length; scr.NextLine())
            {
                scr.DebugLog("-----------");
                scr.DebugLog($"Current Line: {scr.CurrentLine + 1}");
                if (scr.Actions.TryGet(scr.CurrentLine, out IAction action) && action != null)
                {
                    ActionResponse resp;
                    float? delay = null;

                    try
                    {
                        switch (action)
                        {
                            case ITimingAction timed:
                                scr.DebugLog($"Running {action.Name} action (timed) on line {scr.CurrentLine + 1}...");
                                delay = timed.Execute(scr, out resp);
                                break;
                            case IScriptAction scriptAction:
                                scr.DebugLog($"Running {action.Name} action on line {scr.CurrentLine + 1}...");
                                resp = scriptAction.Execute(scr);
                                break;
                            default:
                                scr.DebugLog($"Skipping line {scr.CurrentLine + 1} (no runnable action on line)");
                                continue;
                        }
                    }
                    catch (Exception e)
                    {
                        string message = $"[Script: {scr.ScriptName}] [L: {scr.CurrentLine + 1}] {ErrorGen.Get(141, action.Name)}:\n{e}";
                        switch (scr.Context)
                        {
                            case ExecuteContext.RemoteAdmin:
                                Player ply = Player.Get(scr.Sender);
                                ply.RemoteAdminMessage(message, false, MainPlugin.Singleton.Name);

                                if (MainPlugin.Configs.BroadcastIssues)
                                    ply?.Broadcast(5, $"Error when running the <b>{scr.ScriptName}</b> script. See text RemoteAdmin for details.");

                                break;
                            default:
                                Log.Error(message);
                                break;
                        }

                        continue;
                    }

                    if (!resp.Success)
                    {
                        scr.DebugLog($"{action.Name} [Line: {scr.CurrentLine + 1}]: FAIL");
                        if (resp.ResponseFlags.HasFlag(ActionFlags.FatalError))
                        {
                            string message = $"[Script: {scr.ScriptName}] [L: {scr.CurrentLine + 1}] [{action.Name}] Fatal action error! {resp.Message}";
                            switch (scr.Context)
                            {
                                case ExecuteContext.RemoteAdmin:
                                    Player ply = Player.Get(scr.Sender);
                                    ply?.RemoteAdminMessage(message, false, MainPlugin.Singleton.Name);

                                    if (MainPlugin.Configs.BroadcastIssues)
                                        ply?.Broadcast(5, $"Fatal action error when running the <b>{scr.ScriptName}</b> script. See text RemoteAdmin for details.");

                                    break;
                                default:
                                    Log.Error(message);
                                    break;
                            }

                            break;
                        }
                        else if (!scr.SuppressWarnings)
                        {
                            string message = $"[Script: {scr.ScriptName}] [L: {scr.CurrentLine + 1}] [{action.Name}] Action error! {resp.Message}";
                            switch (scr.Context)
                            {
                                case ExecuteContext.RemoteAdmin:
                                    Player ply = Player.Get(scr.Sender);
                                    ply?.RemoteAdminMessage(message, false, MainPlugin.Singleton.Name);

                                    if (MainPlugin.Configs.BroadcastIssues)
                                        ply?.Broadcast(5, $"Action error when running the <b>{scr.ScriptName}</b> script. See text RemoteAdmin for details.");

                                    break;
                                default:
                                    Log.Warn(message);
                                    break;
                            }
                        }
                    }
                    else
                    {
                        scr.DebugLog($"{action.Name} [Line: {scr.CurrentLine + 1}]: SUCCESS");
                        successfulLines++;
                        if (!string.IsNullOrEmpty(resp.Message))
                        {
                            string message = $"[Script: {scr.ScriptName}] [L: {scr.CurrentLine + 1}] [{action.Name}] Response: {resp.Message}";
                            switch (scr.Context)
                            {
                                case ExecuteContext.RemoteAdmin:
                                    Player.Get(scr.Sender)?.RemoteAdminMessage(message, true, MainPlugin.Singleton.Name);
                                    break;
                                default:
                                    Log.Info(message);
                                    break;
                            }
                        }

                        if (delay.HasValue)
                        {
                            scr.DebugLog($"Action '{action.Name}' on line {scr.CurrentLine + 1} delaying script. Length of delay: {delay.Value}");
                            yield return delay.Value;
                        }
                    }

                    lines++;

                    if (resp.ResponseFlags.HasFlag(ActionFlags.StopEventExecution))
                        break;

                    // Safety
                    safetyActionCount++;
                    if (safety.Elapsed.TotalSeconds > 1)
                    {
                        if (safetyActionCount > MainPlugin.Configs.MaxActionsPerSecond && !scr.Flags.Contains("NOSAFETY"))
                        {
                            Log.Warn(ErrorGen.Get(113, scr.ScriptName, MainPlugin.Configs.MaxActionsPerSecond));
                            break;
                        }
                        else
                        {
                            safety.Restart();
                            safetyActionCount = 0;
                        }
                    }
                }
            }

            scr.DebugLog("-----------");
            scr.DebugLog($"Script {scr.ScriptName} concluded. Total time '{runTime.Elapsed:mm':'ss':'fff}', Executed '{successfulLines}/{lines}' ({Math.Round((float)successfulLines / lines * 100)}%) actions successfully");
            MainPlugin.Info($"Finished running script {scr.ScriptName}.");
            scr.DebugLog("-----------");
            scr.IsRunning = false;

            if (MainPlugin.Singleton.Config.LoopScripts is not null && MainPlugin.Singleton.Config.LoopScripts.Contains(scr.ScriptName))
            {
                scr.DebugLog("Re-running looped script.");
                ReadAndRun(scr.ScriptName, scr.Sender); // so that it re-reads the content of the text file.
            }

            scr.DebugLog("Removing script from running scripts.");
            RunningScripts.Remove(scr);

            scr.Dispose();
        }

        public static bool IsObsolete(this IAction action, out string message)
        {
            Type t = action.GetType();
            var obsolete = t.CustomAttributes.FirstOrDefault(attr => attr.AttributeType.Name == "ObsoleteAttribute");
            if (obsolete is not null)
            {
                message = obsolete.ConstructorArguments[0].Value.ToString();
                return true;
            }

            message = string.Empty;
            return false;
        }
    }
}
<|MERGE_RESOLUTION|>--- conflicted
+++ resolved
@@ -1,736 +1,731 @@
-namespace ScriptedEvents.API.Features
-{
-    using System;
-    using System.Collections.Generic;
-    using System.Diagnostics;
-    using System.IO;
-    using System.Linq;
-    using System.Reflection;
-    using System.Text.RegularExpressions;
-
-    using CommandSystem;
-
-    using Exiled.API.Enums;
-    using Exiled.API.Features;
-    using Exiled.API.Features.Doors;
-    using Exiled.API.Features.Pools;
-
-    using MEC;
-    using PlayerRoles;
-    using RemoteAdmin;
-
-    using ScriptedEvents.Actions;
-    using ScriptedEvents.API.Enums;
-    using ScriptedEvents.API.Extensions;
-    using ScriptedEvents.API.Features.Exceptions;
-    using ScriptedEvents.API.Interfaces;
-    using ScriptedEvents.Integrations;
-    using ScriptedEvents.Structures;
-    using ScriptedEvents.Variables;
-
-    using AirlockController = Exiled.API.Features.Doors.AirlockController;
-
-    /// <summary>
-    /// A helper class to read and execute scripts, and register actions, as well as providing useful API for individual actions.
-    /// </summary>
-    public static class ScriptHelper
-    {
-        /// <summary>
-        /// The base path to the script folder.
-        /// </summary>
-        public static readonly string ScriptPath = Path.Combine(Paths.Configs, "ScriptedEvents");
-
-        /// <summary>
-        /// Gets a dictionary of action names and their respective types.
-        /// </summary>
-        public static Dictionary<string, Type> ActionTypes { get; } = new();
-
-        /// <summary>
-        /// Gets a dictionary of <see cref="Script"/> that are currently running, and the <see cref="CoroutineHandle"/> that is running them.
-        /// </summary>
-        public static Dictionary<Script, CoroutineHandle> RunningScripts { get; } = new();
-
-        public static Dictionary<string, CustomAction> CustomActions { get; } = new();
-
-        public static RueIManager Ruei { get; } = new RueIManager();
-
-        /// <summary>
-        /// Reads and returns the text of a script.
-        /// </summary>
-        /// <param name="scriptName">The name of the script.</param>
-        /// <returns>The contents of the script, if it is found.</returns>
-        /// <exception cref="FileNotFoundException">Thrown if the script is not found.</exception>
-        public static string ReadScriptText(string scriptName) => InternalRead(scriptName, out _);
-
-        /// <summary>
-        /// Returns the file path of a script.
-        /// </summary>
-        /// <param name="scriptName">The name of the script.</param>
-        /// <returns>The directory of the script, if it is found.</returns>
-        /// <exception cref="FileNotFoundException">Thrown if the script is not found.</exception>
-        public static string GetFilePath(string scriptName)
-        {
-            InternalRead(scriptName, out string path);
-            return path;
-        }
-
-        /// <summary>
-        /// Reads a script line-by-line, converting every line into an appropriate action, flag, label, etc. Fills out all data and returns a <see cref="Script"/> object.
-        /// </summary>
-        /// <param name="scriptName">The name of the script.</param>
-        /// <param name="executor">The CommandSender that ran the script. Can be null.</param>
-        /// <param name="suppressWarnings">Do not show warnings in the console.</param>
-        /// <returns>The <see cref="Script"/> fully filled out, if the script was found.</returns>
-        /// <exception cref="FileNotFoundException">Thrown if the script is not found.</exception>
-        public static Script ReadScript(string scriptName, ICommandSender executor, bool suppressWarnings = false)
-        {
-            string allText = ReadScriptText(scriptName);
-            Script script = new();
-
-            List<IAction> actionList = ListPool<IAction>.Pool.Get();
-
-            string[] array = allText.Split('\n');
-            for (int currentline = 0; currentline < array.Length; currentline++)
-            {
-                // NoAction
-                string action = array[currentline];
-                if (string.IsNullOrWhiteSpace(action))
-                {
-                    actionList.Add(new NullAction("BLANK LINE"));
-                    continue;
-                }
-                else if (action.StartsWith("#"))
-                {
-                    actionList.Add(new NullAction("COMMENT"));
-                    continue;
-                }
-                else if (action.StartsWith("!--"))
-                {
-                    string flag = action.Substring(3).RemoveWhitespace();
-
-                    if (!script.Flags.Contains(flag))
-                        script.Flags.Add(flag);
-                    else if (!suppressWarnings)
-                        Log.Warn(ErrorGen.Get(103, flag, scriptName));
-
-                    actionList.Add(new NullAction("FLAG DEFINE"));
-                    continue;
-                }
-
-                // Regular string.Split(' '), except ignore spaces inside of variable names
-                // Allows spaces in variable names without giving a bizarre error.
-                MatchCollection collection = Regex.Matches(action, "\\[[^]]*]|\\{[^}]*}|[^ ]+");
-                List<string> actionParts = ListPool<string>.Pool.Get();
-
-                foreach (Match m in collection)
-                {
-                    actionParts.Add(m.Value);
-                }
-
-                string keyword = actionParts[0].RemoveWhitespace();
-
-                // Labels
-                if (keyword.EndsWith(":"))
-                {
-                    string labelName = action.Remove(keyword.Length - 1, 1).RemoveWhitespace();
-
-                    if (!script.Labels.ContainsKey(labelName))
-                        script.Labels.Add(labelName, currentline);
-                    else if (!suppressWarnings)
-                        Log.Warn(ErrorGen.Get(104, labelName, scriptName));
-
-                    actionList.Add(new NullAction($"{labelName} LABEL"));
-
-                    continue;
-                }
-
-#if DEBUG
-                Log.Debug($"Queuing action {keyword} {string.Join(", ", actionParts.Skip(1))}");
-#endif
-                ActionTypes.TryGetValue(keyword, out Type actionType);
-
-                if (actionType is null)
-                {
-                    // Check for custom actions
-                    if (CustomActions.TryGetValue(keyword, out CustomAction customAction))
-                    {
-                        CustomAction customAction1 = new(customAction.Name, customAction.Action)
-                        {
-                            Arguments = actionParts.Skip(1).Select(str => str.RemoveWhitespace()).ToArray(),
-                        };
-                        actionList.Add(customAction1);
-                        ListPool<string>.Pool.Return(actionParts);
-                        continue;
-                    }
-
-                    bool hasUsedAlias = false;
-
-                    // Alias support
-                    foreach (Type actionType123 in ActionTypes.Values)
-                    {
-                        var mock = (IAction)Activator.CreateInstance(actionType123);
-                        mock.Arguments = actionParts.Skip(1).Select(str => str.RemoveWhitespace()).ToArray();
-                        if (mock.Aliases.Contains(keyword))
-                        {
-                            hasUsedAlias = true;
-                            actionList.Add(mock);
-                            ListPool<string>.Pool.Return(actionParts);
-                            continue;
-                        }
-                    }
-
-<<<<<<< HEAD
-                    if (!suppressWarnings && !hasUsedAlias)
-                        Log.Warn($"[L: {script.CurrentLine + 1}] Invalid action '{keyword.RemoveWhitespace()}' detected in script '{scriptName}'. [Error Code: SE-102]");
-
-=======
-                    if (!suppressWarnings)
-                        Log.Warn($"[L: {script.CurrentLine + 1}]" + ErrorGen.Get(102, keyword.RemoveWhitespace(), scriptName));
->>>>>>> 587ad1c8
-                    actionList.Add(new NullAction("ERROR"));
-                    continue;
-                }
-
-                IAction newAction = Activator.CreateInstance(actionType) as IAction;
-                newAction.Arguments = actionParts.Skip(1).Select(str => str.RemoveWhitespace()).ToArray();
-
-                // Obsolete check
-                if (newAction.IsObsolete(out string obsoleteReason) && !suppressWarnings && !script.SuppressWarnings)
-                {
-                    Log.Warn($"[L: {script.CurrentLine + 1}] Notice: Action {newAction.Name} is marked as obsolete. Please follow reason directives when using. Reason: {obsoleteReason}");
-                }
-
-                actionList.Add(newAction);
-                ListPool<string>.Pool.Return(actionParts);
-            }
-
-            string scriptPath = GetFilePath(scriptName);
-
-            // Fill out script data
-            if (MainPlugin.Singleton.Config.RequiredPermissions is not null && MainPlugin.Singleton.Config.RequiredPermissions.TryGetValue(scriptName, out string perm2) == true)
-            {
-                script.ReadPermission += $".{perm2}";
-                script.ExecutePermission += $".{perm2}";
-            }
-
-            script.ScriptName = scriptName;
-            script.RawText = allText;
-            script.FilePath = scriptPath;
-            script.LastRead = File.GetLastAccessTimeUtc(scriptPath);
-            script.LastEdited = File.GetLastWriteTimeUtc(scriptPath);
-            script.Actions = ListPool<IAction>.Pool.ToArrayReturn(actionList);
-
-            if (executor is null)
-            {
-                script.Context = ExecuteContext.Automatic;
-            }
-            else if (executor is ServerConsoleSender console)
-            {
-                script.Context = ExecuteContext.ServerConsole;
-            }
-            else if (executor is PlayerCommandSender player)
-            {
-                script.Context = ExecuteContext.RemoteAdmin;
-            }
-
-            script.Sender = executor;
-
-            script.DebugLog($"Debug script read successfully. Name: {script.ScriptName} | Actions: {string.Join(" ", script.Actions.Length)} | Flags: {string.Join(" ", script.Flags)} | Labels: {string.Join(" ", script.Labels)} | Comments: {script.Actions.Where(action => action is NullAction @null && @null.Type is "COMMENT").Count()}");
-
-            return script;
-        }
-
-        /// <summary>
-        /// Runs the script and disposes of it as soon as the script execution is complete.
-        /// </summary>
-        /// <param name="scr">The script to run.</param>
-        /// <exception cref="DisabledScriptException">If <see cref="Script.Disabled"/> is <see langword="true"/>.</exception>
-        public static void RunScript(Script scr)
-        {
-            if (scr.Disabled)
-                throw new DisabledScriptException(scr.ScriptName);
-
-            CoroutineHandle handle = Timing.RunCoroutine(RunScriptInternal(scr), $"SCRIPT_{scr.UniqueId}");
-            RunningScripts.Add(scr, handle);
-        }
-
-        /// <summary>
-        /// Reads and runs a script.
-        /// </summary>
-        /// <param name="scriptName">The name of the script.</param>
-        /// <param name="executor">The executor that is running the script. Can be null.</param>
-        /// <exception cref="FileNotFoundException">The script was not found.</exception>
-        /// <exception cref="DisabledScriptException">If <see cref="Script.Disabled"/> is <see langword="true"/>.</exception>
-        public static void ReadAndRun(string scriptName, ICommandSender executor)
-        {
-            Script scr = ReadScript(scriptName, executor);
-            if (scr is not null)
-                RunScript(scr);
-        }
-
-        /// <summary>
-        /// Converts an input into a list of players.
-        /// </summary>
-        /// <param name="input">The input.</param>
-        /// <param name="amount">The maximum amount of players to give back, or <see langword="null"/> for unlimited.</param>
-        /// <param name="collection">A <see cref="PlayerCollection"/> representing the players.</param>
-        /// <param name="source">The script using the API. Used for per-script variables.</param>
-        /// <returns>Whether or not the process errored.</returns>
-        public static bool TryGetPlayers(string input, int? amount, out PlayerCollection collection, Script source = null)
-        {
-            source.DebugLog($"TRYGETPLAYERS {input}");
-            input = input.RemoveWhitespace();
-            List<Player> list = ListPool<Player>.Pool.Get();
-            if (input.ToUpper() is "*" or "ALL")
-            {
-                ListPool<Player>.Pool.Return(list);
-
-                collection = new(Player.List.ToList());
-                return true;
-            }
-            else
-            {
-                string[] variables = VariableSystem.IsolateVariables(input, source);
-                foreach (string variable in variables)
-                {
-                    try
-                    {
-                        if (VariableSystem.TryGetPlayers(variable, out PlayerCollection playersFromVariable, source))
-                        {
-                            list.AddRange(playersFromVariable);
-                        }
-                    }
-                    catch (Exception e)
-                    {
-                        collection = new(null, false, $"Error when processing the {variable} variable: {e.Message}");
-                        return false;
-                    }
-                }
-            }
-
-            // If list is still empty, match directly
-            if (list.Count == 0)
-            {
-                Player match = Player.Get(input);
-                if (match is not null)
-                    list.Add(match);
-            }
-
-            // Shuffle, Remove unconnected/overwatch, limit
-            list.ShuffleList();
-            list.RemoveAll(p => !p.IsConnected);
-
-            if (MainPlugin.Configs.IgnoreOverwatch)
-                list.RemoveAll(p => p.Role.Type is RoleTypeId.Overwatch);
-
-            if (amount.HasValue && amount.Value > 0 && list.Count > 0)
-            {
-                while (list.Count > amount.Value)
-                {
-                    list.PullRandomItem();
-                }
-            }
-
-            // Return
-            collection = new(list);
-            return true;
-        }
-
-        /// <summary>
-        /// Try-get a <see cref="Door"/> array given an input.
-        /// </summary>
-        /// <param name="input">The input.</param>
-        /// <param name="doors">The doors.</param>
-        /// <param name="source">The script source.</param>
-        /// <returns>Whether or not the try-get was successful.</returns>
-        public static bool TryGetDoors(string input, out Door[] doors, Script source = null)
-        {
-            List<Door> doorList = ListPool<Door>.Pool.Get();
-            if (input is "*" or "ALL")
-            {
-                doorList = Door.List.ToList();
-            }
-            else if (VariableSystem.TryParse<ZoneType>(input, out ZoneType zt, source))
-            {
-                doorList = Door.List.Where(d => d.Zone.HasFlag(zt)).ToList();
-            }
-            else if (VariableSystem.TryParse<DoorType>(input, out DoorType dt, source))
-            {
-                doorList = Door.List.Where(d => d.Type == dt).ToList();
-            }
-            else if (VariableSystem.TryParse<RoomType>(input, out RoomType rt, source))
-            {
-                doorList = Door.List.Where(d => d.Room?.Type == rt).ToList();
-            }
-            else
-            {
-                doorList = Door.List.Where(d => d.Name.ToLower() == input.ToLower()).ToList();
-            }
-
-            doorList = doorList.Where(d => d.IsElevator is false && d.Type is not DoorType.Scp914Door && d.Type is not DoorType.Scp079First && d.Type is not DoorType.Scp079Second && AirlockController.Get(d) is null).ToList();
-            doors = ListPool<Door>.Pool.ToArrayReturn(doorList);
-            return doors.Length > 0;
-        }
-
-        /// <summary>
-        /// Try-get a <see cref="Room"/> array given an input.
-        /// </summary>
-        /// <param name="input">The input.</param>
-        /// <param name="rooms">The rooms.</param>
-        /// <param name="source">The script source.</param>
-        /// <returns>Whether or not the try-get was successful.</returns>
-        public static bool TryGetRooms(string input, out Room[] rooms, Script source = null)
-        {
-            List<Room> roomList = ListPool<Room>.Pool.Get();
-            if (input is "*" or "ALL")
-            {
-                roomList = Room.List.ToList();
-            }
-            else if (VariableSystem.TryParse<ZoneType>(input, out ZoneType zt, source))
-            {
-                roomList = Room.List.Where(room => room.Zone.HasFlag(zt)).ToList();
-            }
-            else if (VariableSystem.TryParse<RoomType>(input, out RoomType rt, source))
-            {
-                roomList = Room.List.Where(d => d.Type == rt).ToList();
-            }
-            else
-            {
-                roomList = Room.List.Where(d => d.Name.ToLower() == input.ToLower()).ToList();
-            }
-
-            rooms = ListPool<Room>.Pool.ToArrayReturn(roomList);
-            return rooms.Length > 0;
-        }
-
-        public static void ShowHint(string text, float duration, List<Player> players = null)
-        {
-            if (players == null)
-                players = Player.List.ToList();
-
-            Ruei.MakeNew();
-            players.ForEach(p => Ruei.ShowHint(p, text, TimeSpan.FromSeconds(duration)));
-        }
-
-        /// <summary>
-        /// Immediately stops execution of all scripts.
-        /// </summary>
-        /// <returns>The amount of scripts that were stopped.</returns>
-        public static int StopAllScripts()
-        {
-            int amount = 0;
-            foreach (KeyValuePair<Script, CoroutineHandle> kvp in RunningScripts)
-            {
-                amount++;
-                Timing.KillCoroutines(kvp.Value);
-
-                kvp.Key.IsRunning = false;
-                kvp.Key.Dispose();
-            }
-
-            CoroutineHelper.KillAll();
-
-            RunningScripts.Clear();
-            return amount;
-        }
-
-        /// <summary>
-        /// Stops execution of a script.
-        /// </summary>
-        /// <param name="scr">The script to stop.</param>
-        /// <returns>Whether or not stopping was successful.</returns>
-        public static bool StopScript(Script scr)
-        {
-            KeyValuePair<Script, CoroutineHandle>? found = RunningScripts.FirstOrDefault(k => k.Key == scr);
-            if (found.HasValue && found.Value.Value.IsRunning)
-            {
-                Timing.KillCoroutines(found.Value.Value);
-
-                found.Value.Key.Coroutines.ForEach(data =>
-                {
-                    if (!data.IsKilled)
-                        data.Kill();
-                });
-
-                found.Value.Key.IsRunning = false;
-                found.Value.Key.Dispose();
-
-                return true;
-            }
-
-            return false;
-        }
-
-        /// <summary>
-        /// Stops execution of all scripts with the matching name.
-        /// </summary>
-        /// <param name="name">The name of the script.</param>
-        /// <returns>The amount of scripts stopped.</returns>
-        public static int StopScripts(string name)
-        {
-            int amount = 0;
-            foreach (KeyValuePair<Script, CoroutineHandle> kvp in RunningScripts)
-            {
-                if (kvp.Key.ScriptName == name && StopScript(kvp.Key))
-                    amount++;
-            }
-
-            return amount;
-        }
-
-        /// <summary>
-        /// Reads a script.
-        /// </summary>
-        /// <param name="scriptName">The name of the script.</param>
-        /// <param name="fileDirectory">The directory of the script, if it is found.</param>
-        /// <returns>The contents of the script, if it is found.</returns>
-        /// <exception cref="FileNotFoundException">Thrown if the script is not found.</exception>
-        internal static string InternalRead(string scriptName, out string fileDirectory)
-        {
-            fileDirectory = null;
-
-            string text = null;
-            string mainFolderFile = Path.Combine(ScriptPath, scriptName + ".txt");
-            if (File.Exists(mainFolderFile))
-            {
-                fileDirectory = mainFolderFile;
-                text = File.ReadAllText(mainFolderFile);
-            }
-
-            foreach (string directory in Directory.GetDirectories(ScriptPath))
-            {
-                string fileName = Path.Combine(directory, scriptName + ".txt");
-                if (File.Exists(fileName))
-                {
-                    fileDirectory = fileName;
-                    text = File.ReadAllText(fileName);
-                }
-            }
-
-            if (text is not null && fileDirectory is not null)
-            {
-                if (text.Contains("!-- HELPRESPONSE"))
-                    throw new FileNotFoundException($"Script {scriptName} does not exist.");
-
-                return text;
-            }
-
-            throw new FileNotFoundException($"Script {scriptName} does not exist.");
-        }
-
-        /// <summary>
-        /// Registers all the actions in the provided assembly.
-        /// </summary>
-        /// <param name="assembly">The assembly to register actions in.</param>
-        internal static void RegisterActions(Assembly assembly)
-        {
-            int i = 0;
-            foreach (Type type in assembly.GetTypes())
-            {
-                if (typeof(IAction).IsAssignableFrom(type) && type.IsClass && type.GetConstructors().Length > 0)
-                {
-                    if (type == typeof(CustomAction))
-                        continue;
-
-                    IAction temp = (IAction)Activator.CreateInstance(type);
-
-                    Log.Debug($"Adding Action: {temp.Name} | From Assembly: {assembly.GetName().Name}");
-                    ActionTypes.Add(temp.Name, type);
-                    i++;
-                }
-            }
-
-            MainPlugin.Info($"Assembly '{assembly.GetName().Name}' has registered {i} actions.");
-        }
-
-        /// <summary>
-        /// Internal coroutine to run the script.
-        /// </summary>
-        /// <param name="scr">The script to run.</param>
-        /// <returns>Coroutine iterator.</returns>
-        private static IEnumerator<float> RunScriptInternal(Script scr)
-        {
-            MainPlugin.Info($"Running script {scr.ScriptName}.");
-
-            yield return Timing.WaitForOneFrame;
-
-            scr.IsRunning = true;
-            scr.RunDate = DateTime.UtcNow;
-
-            int safetyActionCount = 0;
-            Stopwatch safety = Stopwatch.StartNew();
-
-            Stopwatch runTime = Stopwatch.StartNew();
-            int lines = 0;
-            int successfulLines = 0;
-
-            for (; scr.CurrentLine < scr.Actions.Length; scr.NextLine())
-            {
-                scr.DebugLog("-----------");
-                scr.DebugLog($"Current Line: {scr.CurrentLine + 1}");
-                if (scr.Actions.TryGet(scr.CurrentLine, out IAction action) && action != null)
-                {
-                    ActionResponse resp;
-                    float? delay = null;
-
-                    try
-                    {
-                        switch (action)
-                        {
-                            case ITimingAction timed:
-                                scr.DebugLog($"Running {action.Name} action (timed) on line {scr.CurrentLine + 1}...");
-                                delay = timed.Execute(scr, out resp);
-                                break;
-                            case IScriptAction scriptAction:
-                                scr.DebugLog($"Running {action.Name} action on line {scr.CurrentLine + 1}...");
-                                resp = scriptAction.Execute(scr);
-                                break;
-                            default:
-                                scr.DebugLog($"Skipping line {scr.CurrentLine + 1} (no runnable action on line)");
-                                continue;
-                        }
-                    }
-                    catch (Exception e)
-                    {
-                        string message = $"[Script: {scr.ScriptName}] [L: {scr.CurrentLine + 1}] {ErrorGen.Get(141, action.Name)}:\n{e}";
-                        switch (scr.Context)
-                        {
-                            case ExecuteContext.RemoteAdmin:
-                                Player ply = Player.Get(scr.Sender);
-                                ply.RemoteAdminMessage(message, false, MainPlugin.Singleton.Name);
-
-                                if (MainPlugin.Configs.BroadcastIssues)
-                                    ply?.Broadcast(5, $"Error when running the <b>{scr.ScriptName}</b> script. See text RemoteAdmin for details.");
-
-                                break;
-                            default:
-                                Log.Error(message);
-                                break;
-                        }
-
-                        continue;
-                    }
-
-                    if (!resp.Success)
-                    {
-                        scr.DebugLog($"{action.Name} [Line: {scr.CurrentLine + 1}]: FAIL");
-                        if (resp.ResponseFlags.HasFlag(ActionFlags.FatalError))
-                        {
-                            string message = $"[Script: {scr.ScriptName}] [L: {scr.CurrentLine + 1}] [{action.Name}] Fatal action error! {resp.Message}";
-                            switch (scr.Context)
-                            {
-                                case ExecuteContext.RemoteAdmin:
-                                    Player ply = Player.Get(scr.Sender);
-                                    ply?.RemoteAdminMessage(message, false, MainPlugin.Singleton.Name);
-
-                                    if (MainPlugin.Configs.BroadcastIssues)
-                                        ply?.Broadcast(5, $"Fatal action error when running the <b>{scr.ScriptName}</b> script. See text RemoteAdmin for details.");
-
-                                    break;
-                                default:
-                                    Log.Error(message);
-                                    break;
-                            }
-
-                            break;
-                        }
-                        else if (!scr.SuppressWarnings)
-                        {
-                            string message = $"[Script: {scr.ScriptName}] [L: {scr.CurrentLine + 1}] [{action.Name}] Action error! {resp.Message}";
-                            switch (scr.Context)
-                            {
-                                case ExecuteContext.RemoteAdmin:
-                                    Player ply = Player.Get(scr.Sender);
-                                    ply?.RemoteAdminMessage(message, false, MainPlugin.Singleton.Name);
-
-                                    if (MainPlugin.Configs.BroadcastIssues)
-                                        ply?.Broadcast(5, $"Action error when running the <b>{scr.ScriptName}</b> script. See text RemoteAdmin for details.");
-
-                                    break;
-                                default:
-                                    Log.Warn(message);
-                                    break;
-                            }
-                        }
-                    }
-                    else
-                    {
-                        scr.DebugLog($"{action.Name} [Line: {scr.CurrentLine + 1}]: SUCCESS");
-                        successfulLines++;
-                        if (!string.IsNullOrEmpty(resp.Message))
-                        {
-                            string message = $"[Script: {scr.ScriptName}] [L: {scr.CurrentLine + 1}] [{action.Name}] Response: {resp.Message}";
-                            switch (scr.Context)
-                            {
-                                case ExecuteContext.RemoteAdmin:
-                                    Player.Get(scr.Sender)?.RemoteAdminMessage(message, true, MainPlugin.Singleton.Name);
-                                    break;
-                                default:
-                                    Log.Info(message);
-                                    break;
-                            }
-                        }
-
-                        if (delay.HasValue)
-                        {
-                            scr.DebugLog($"Action '{action.Name}' on line {scr.CurrentLine + 1} delaying script. Length of delay: {delay.Value}");
-                            yield return delay.Value;
-                        }
-                    }
-
-                    lines++;
-
-                    if (resp.ResponseFlags.HasFlag(ActionFlags.StopEventExecution))
-                        break;
-
-                    // Safety
-                    safetyActionCount++;
-                    if (safety.Elapsed.TotalSeconds > 1)
-                    {
-                        if (safetyActionCount > MainPlugin.Configs.MaxActionsPerSecond && !scr.Flags.Contains("NOSAFETY"))
-                        {
-                            Log.Warn(ErrorGen.Get(113, scr.ScriptName, MainPlugin.Configs.MaxActionsPerSecond));
-                            break;
-                        }
-                        else
-                        {
-                            safety.Restart();
-                            safetyActionCount = 0;
-                        }
-                    }
-                }
-            }
-
-            scr.DebugLog("-----------");
-            scr.DebugLog($"Script {scr.ScriptName} concluded. Total time '{runTime.Elapsed:mm':'ss':'fff}', Executed '{successfulLines}/{lines}' ({Math.Round((float)successfulLines / lines * 100)}%) actions successfully");
-            MainPlugin.Info($"Finished running script {scr.ScriptName}.");
-            scr.DebugLog("-----------");
-            scr.IsRunning = false;
-
-            if (MainPlugin.Singleton.Config.LoopScripts is not null && MainPlugin.Singleton.Config.LoopScripts.Contains(scr.ScriptName))
-            {
-                scr.DebugLog("Re-running looped script.");
-                ReadAndRun(scr.ScriptName, scr.Sender); // so that it re-reads the content of the text file.
-            }
-
-            scr.DebugLog("Removing script from running scripts.");
-            RunningScripts.Remove(scr);
-
-            scr.Dispose();
-        }
-
-        public static bool IsObsolete(this IAction action, out string message)
-        {
-            Type t = action.GetType();
-            var obsolete = t.CustomAttributes.FirstOrDefault(attr => attr.AttributeType.Name == "ObsoleteAttribute");
-            if (obsolete is not null)
-            {
-                message = obsolete.ConstructorArguments[0].Value.ToString();
-                return true;
-            }
-
-            message = string.Empty;
-            return false;
-        }
-    }
-}
+namespace ScriptedEvents.API.Features
+{
+    using System;
+    using System.Collections.Generic;
+    using System.Diagnostics;
+    using System.IO;
+    using System.Linq;
+    using System.Reflection;
+    using System.Text.RegularExpressions;
+
+    using CommandSystem;
+
+    using Exiled.API.Enums;
+    using Exiled.API.Features;
+    using Exiled.API.Features.Doors;
+    using Exiled.API.Features.Pools;
+
+    using MEC;
+    using PlayerRoles;
+    using RemoteAdmin;
+
+    using ScriptedEvents.Actions;
+    using ScriptedEvents.API.Enums;
+    using ScriptedEvents.API.Extensions;
+    using ScriptedEvents.API.Features.Exceptions;
+    using ScriptedEvents.API.Interfaces;
+    using ScriptedEvents.Integrations;
+    using ScriptedEvents.Structures;
+    using ScriptedEvents.Variables;
+
+    using AirlockController = Exiled.API.Features.Doors.AirlockController;
+
+    /// <summary>
+    /// A helper class to read and execute scripts, and register actions, as well as providing useful API for individual actions.
+    /// </summary>
+    public static class ScriptHelper
+    {
+        /// <summary>
+        /// The base path to the script folder.
+        /// </summary>
+        public static readonly string ScriptPath = Path.Combine(Paths.Configs, "ScriptedEvents");
+
+        /// <summary>
+        /// Gets a dictionary of action names and their respective types.
+        /// </summary>
+        public static Dictionary<string, Type> ActionTypes { get; } = new();
+
+        /// <summary>
+        /// Gets a dictionary of <see cref="Script"/> that are currently running, and the <see cref="CoroutineHandle"/> that is running them.
+        /// </summary>
+        public static Dictionary<Script, CoroutineHandle> RunningScripts { get; } = new();
+
+        public static Dictionary<string, CustomAction> CustomActions { get; } = new();
+
+        public static RueIManager Ruei { get; } = new RueIManager();
+
+        /// <summary>
+        /// Reads and returns the text of a script.
+        /// </summary>
+        /// <param name="scriptName">The name of the script.</param>
+        /// <returns>The contents of the script, if it is found.</returns>
+        /// <exception cref="FileNotFoundException">Thrown if the script is not found.</exception>
+        public static string ReadScriptText(string scriptName) => InternalRead(scriptName, out _);
+
+        /// <summary>
+        /// Returns the file path of a script.
+        /// </summary>
+        /// <param name="scriptName">The name of the script.</param>
+        /// <returns>The directory of the script, if it is found.</returns>
+        /// <exception cref="FileNotFoundException">Thrown if the script is not found.</exception>
+        public static string GetFilePath(string scriptName)
+        {
+            InternalRead(scriptName, out string path);
+            return path;
+        }
+
+        /// <summary>
+        /// Reads a script line-by-line, converting every line into an appropriate action, flag, label, etc. Fills out all data and returns a <see cref="Script"/> object.
+        /// </summary>
+        /// <param name="scriptName">The name of the script.</param>
+        /// <param name="executor">The CommandSender that ran the script. Can be null.</param>
+        /// <param name="suppressWarnings">Do not show warnings in the console.</param>
+        /// <returns>The <see cref="Script"/> fully filled out, if the script was found.</returns>
+        /// <exception cref="FileNotFoundException">Thrown if the script is not found.</exception>
+        public static Script ReadScript(string scriptName, ICommandSender executor, bool suppressWarnings = false)
+        {
+            string allText = ReadScriptText(scriptName);
+            Script script = new();
+
+            List<IAction> actionList = ListPool<IAction>.Pool.Get();
+
+            string[] array = allText.Split('\n');
+            for (int currentline = 0; currentline < array.Length; currentline++)
+            {
+                // NoAction
+                string action = array[currentline];
+                if (string.IsNullOrWhiteSpace(action))
+                {
+                    actionList.Add(new NullAction("BLANK LINE"));
+                    continue;
+                }
+                else if (action.StartsWith("#"))
+                {
+                    actionList.Add(new NullAction("COMMENT"));
+                    continue;
+                }
+                else if (action.StartsWith("!--"))
+                {
+                    string flag = action.Substring(3).RemoveWhitespace();
+
+                    if (!script.Flags.Contains(flag))
+                        script.Flags.Add(flag);
+                    else if (!suppressWarnings)
+                        Log.Warn(ErrorGen.Get(103, flag, scriptName));
+
+                    actionList.Add(new NullAction("FLAG DEFINE"));
+                    continue;
+                }
+
+                // Regular string.Split(' '), except ignore spaces inside of variable names
+                // Allows spaces in variable names without giving a bizarre error.
+                MatchCollection collection = Regex.Matches(action, "\\[[^]]*]|\\{[^}]*}|[^ ]+");
+                List<string> actionParts = ListPool<string>.Pool.Get();
+
+                foreach (Match m in collection)
+                {
+                    actionParts.Add(m.Value);
+                }
+
+                string keyword = actionParts[0].RemoveWhitespace();
+
+                // Labels
+                if (keyword.EndsWith(":"))
+                {
+                    string labelName = action.Remove(keyword.Length - 1, 1).RemoveWhitespace();
+
+                    if (!script.Labels.ContainsKey(labelName))
+                        script.Labels.Add(labelName, currentline);
+                    else if (!suppressWarnings)
+                        Log.Warn(ErrorGen.Get(104, labelName, scriptName));
+
+                    actionList.Add(new NullAction($"{labelName} LABEL"));
+
+                    continue;
+                }
+
+#if DEBUG
+                Log.Debug($"Queuing action {keyword} {string.Join(", ", actionParts.Skip(1))}");
+#endif
+                ActionTypes.TryGetValue(keyword, out Type actionType);
+
+                if (actionType is null)
+                {
+                    // Check for custom actions
+                    if (CustomActions.TryGetValue(keyword, out CustomAction customAction))
+                    {
+                        CustomAction customAction1 = new(customAction.Name, customAction.Action)
+                        {
+                            Arguments = actionParts.Skip(1).Select(str => str.RemoveWhitespace()).ToArray(),
+                        };
+                        actionList.Add(customAction1);
+                        ListPool<string>.Pool.Return(actionParts);
+                        continue;
+                    }
+
+                    bool hasUsedAlias = false;
+
+                    // Alias support
+                    foreach (Type actionType123 in ActionTypes.Values)
+                    {
+                        var mock = (IAction)Activator.CreateInstance(actionType123);
+                        mock.Arguments = actionParts.Skip(1).Select(str => str.RemoveWhitespace()).ToArray();
+                        if (mock.Aliases.Contains(keyword))
+                        {
+                            hasUsedAlias = true;
+                            actionList.Add(mock);
+                            ListPool<string>.Pool.Return(actionParts);
+                            continue;
+                        }
+                    }
+
+                    if (!suppressWarnings && !hasUsedAlias)
+                        Log.Warn($"[L: {script.CurrentLine + 1}]" + ErrorGen.Get(102, keyword.RemoveWhitespace(), scriptName));
+
+                    actionList.Add(new NullAction("ERROR"));
+                    continue;
+                }
+
+                IAction newAction = Activator.CreateInstance(actionType) as IAction;
+                newAction.Arguments = actionParts.Skip(1).Select(str => str.RemoveWhitespace()).ToArray();
+
+                // Obsolete check
+                if (newAction.IsObsolete(out string obsoleteReason) && !suppressWarnings && !script.SuppressWarnings)
+                {
+                    Log.Warn($"[L: {script.CurrentLine + 1}] Notice: Action {newAction.Name} is marked as obsolete. Please follow reason directives when using. Reason: {obsoleteReason}");
+                }
+
+                actionList.Add(newAction);
+                ListPool<string>.Pool.Return(actionParts);
+            }
+
+            string scriptPath = GetFilePath(scriptName);
+
+            // Fill out script data
+            if (MainPlugin.Singleton.Config.RequiredPermissions is not null && MainPlugin.Singleton.Config.RequiredPermissions.TryGetValue(scriptName, out string perm2) == true)
+            {
+                script.ReadPermission += $".{perm2}";
+                script.ExecutePermission += $".{perm2}";
+            }
+
+            script.ScriptName = scriptName;
+            script.RawText = allText;
+            script.FilePath = scriptPath;
+            script.LastRead = File.GetLastAccessTimeUtc(scriptPath);
+            script.LastEdited = File.GetLastWriteTimeUtc(scriptPath);
+            script.Actions = ListPool<IAction>.Pool.ToArrayReturn(actionList);
+
+            if (executor is null)
+            {
+                script.Context = ExecuteContext.Automatic;
+            }
+            else if (executor is ServerConsoleSender console)
+            {
+                script.Context = ExecuteContext.ServerConsole;
+            }
+            else if (executor is PlayerCommandSender player)
+            {
+                script.Context = ExecuteContext.RemoteAdmin;
+            }
+
+            script.Sender = executor;
+
+            script.DebugLog($"Debug script read successfully. Name: {script.ScriptName} | Actions: {string.Join(" ", script.Actions.Length)} | Flags: {string.Join(" ", script.Flags)} | Labels: {string.Join(" ", script.Labels)} | Comments: {script.Actions.Where(action => action is NullAction @null && @null.Type is "COMMENT").Count()}");
+
+            return script;
+        }
+
+        /// <summary>
+        /// Runs the script and disposes of it as soon as the script execution is complete.
+        /// </summary>
+        /// <param name="scr">The script to run.</param>
+        /// <exception cref="DisabledScriptException">If <see cref="Script.Disabled"/> is <see langword="true"/>.</exception>
+        public static void RunScript(Script scr)
+        {
+            if (scr.Disabled)
+                throw new DisabledScriptException(scr.ScriptName);
+
+            CoroutineHandle handle = Timing.RunCoroutine(RunScriptInternal(scr), $"SCRIPT_{scr.UniqueId}");
+            RunningScripts.Add(scr, handle);
+        }
+
+        /// <summary>
+        /// Reads and runs a script.
+        /// </summary>
+        /// <param name="scriptName">The name of the script.</param>
+        /// <param name="executor">The executor that is running the script. Can be null.</param>
+        /// <exception cref="FileNotFoundException">The script was not found.</exception>
+        /// <exception cref="DisabledScriptException">If <see cref="Script.Disabled"/> is <see langword="true"/>.</exception>
+        public static void ReadAndRun(string scriptName, ICommandSender executor)
+        {
+            Script scr = ReadScript(scriptName, executor);
+            if (scr is not null)
+                RunScript(scr);
+        }
+
+        /// <summary>
+        /// Converts an input into a list of players.
+        /// </summary>
+        /// <param name="input">The input.</param>
+        /// <param name="amount">The maximum amount of players to give back, or <see langword="null"/> for unlimited.</param>
+        /// <param name="collection">A <see cref="PlayerCollection"/> representing the players.</param>
+        /// <param name="source">The script using the API. Used for per-script variables.</param>
+        /// <returns>Whether or not the process errored.</returns>
+        public static bool TryGetPlayers(string input, int? amount, out PlayerCollection collection, Script source = null)
+        {
+            source.DebugLog($"TRYGETPLAYERS {input}");
+            input = input.RemoveWhitespace();
+            List<Player> list = ListPool<Player>.Pool.Get();
+            if (input.ToUpper() is "*" or "ALL")
+            {
+                ListPool<Player>.Pool.Return(list);
+
+                collection = new(Player.List.ToList());
+                return true;
+            }
+            else
+            {
+                string[] variables = VariableSystem.IsolateVariables(input, source);
+                foreach (string variable in variables)
+                {
+                    try
+                    {
+                        if (VariableSystem.TryGetPlayers(variable, out PlayerCollection playersFromVariable, source))
+                        {
+                            list.AddRange(playersFromVariable);
+                        }
+                    }
+                    catch (Exception e)
+                    {
+                        collection = new(null, false, $"Error when processing the {variable} variable: {e.Message}");
+                        return false;
+                    }
+                }
+            }
+
+            // If list is still empty, match directly
+            if (list.Count == 0)
+            {
+                Player match = Player.Get(input);
+                if (match is not null)
+                    list.Add(match);
+            }
+
+            // Shuffle, Remove unconnected/overwatch, limit
+            list.ShuffleList();
+            list.RemoveAll(p => !p.IsConnected);
+
+            if (MainPlugin.Configs.IgnoreOverwatch)
+                list.RemoveAll(p => p.Role.Type is RoleTypeId.Overwatch);
+
+            if (amount.HasValue && amount.Value > 0 && list.Count > 0)
+            {
+                while (list.Count > amount.Value)
+                {
+                    list.PullRandomItem();
+                }
+            }
+
+            // Return
+            collection = new(list);
+            return true;
+        }
+
+        /// <summary>
+        /// Try-get a <see cref="Door"/> array given an input.
+        /// </summary>
+        /// <param name="input">The input.</param>
+        /// <param name="doors">The doors.</param>
+        /// <param name="source">The script source.</param>
+        /// <returns>Whether or not the try-get was successful.</returns>
+        public static bool TryGetDoors(string input, out Door[] doors, Script source = null)
+        {
+            List<Door> doorList = ListPool<Door>.Pool.Get();
+            if (input is "*" or "ALL")
+            {
+                doorList = Door.List.ToList();
+            }
+            else if (VariableSystem.TryParse<ZoneType>(input, out ZoneType zt, source))
+            {
+                doorList = Door.List.Where(d => d.Zone.HasFlag(zt)).ToList();
+            }
+            else if (VariableSystem.TryParse<DoorType>(input, out DoorType dt, source))
+            {
+                doorList = Door.List.Where(d => d.Type == dt).ToList();
+            }
+            else if (VariableSystem.TryParse<RoomType>(input, out RoomType rt, source))
+            {
+                doorList = Door.List.Where(d => d.Room?.Type == rt).ToList();
+            }
+            else
+            {
+                doorList = Door.List.Where(d => d.Name.ToLower() == input.ToLower()).ToList();
+            }
+
+            doorList = doorList.Where(d => d.IsElevator is false && d.Type is not DoorType.Scp914Door && d.Type is not DoorType.Scp079First && d.Type is not DoorType.Scp079Second && AirlockController.Get(d) is null).ToList();
+            doors = ListPool<Door>.Pool.ToArrayReturn(doorList);
+            return doors.Length > 0;
+        }
+
+        /// <summary>
+        /// Try-get a <see cref="Room"/> array given an input.
+        /// </summary>
+        /// <param name="input">The input.</param>
+        /// <param name="rooms">The rooms.</param>
+        /// <param name="source">The script source.</param>
+        /// <returns>Whether or not the try-get was successful.</returns>
+        public static bool TryGetRooms(string input, out Room[] rooms, Script source = null)
+        {
+            List<Room> roomList = ListPool<Room>.Pool.Get();
+            if (input is "*" or "ALL")
+            {
+                roomList = Room.List.ToList();
+            }
+            else if (VariableSystem.TryParse<ZoneType>(input, out ZoneType zt, source))
+            {
+                roomList = Room.List.Where(room => room.Zone.HasFlag(zt)).ToList();
+            }
+            else if (VariableSystem.TryParse<RoomType>(input, out RoomType rt, source))
+            {
+                roomList = Room.List.Where(d => d.Type == rt).ToList();
+            }
+            else
+            {
+                roomList = Room.List.Where(d => d.Name.ToLower() == input.ToLower()).ToList();
+            }
+
+            rooms = ListPool<Room>.Pool.ToArrayReturn(roomList);
+            return rooms.Length > 0;
+        }
+
+        public static void ShowHint(string text, float duration, List<Player> players = null)
+        {
+            if (players == null)
+                players = Player.List.ToList();
+
+            Ruei.MakeNew();
+            players.ForEach(p => Ruei.ShowHint(p, text, TimeSpan.FromSeconds(duration)));
+        }
+
+        /// <summary>
+        /// Immediately stops execution of all scripts.
+        /// </summary>
+        /// <returns>The amount of scripts that were stopped.</returns>
+        public static int StopAllScripts()
+        {
+            int amount = 0;
+            foreach (KeyValuePair<Script, CoroutineHandle> kvp in RunningScripts)
+            {
+                amount++;
+                Timing.KillCoroutines(kvp.Value);
+
+                kvp.Key.IsRunning = false;
+                kvp.Key.Dispose();
+            }
+
+            CoroutineHelper.KillAll();
+
+            RunningScripts.Clear();
+            return amount;
+        }
+
+        /// <summary>
+        /// Stops execution of a script.
+        /// </summary>
+        /// <param name="scr">The script to stop.</param>
+        /// <returns>Whether or not stopping was successful.</returns>
+        public static bool StopScript(Script scr)
+        {
+            KeyValuePair<Script, CoroutineHandle>? found = RunningScripts.FirstOrDefault(k => k.Key == scr);
+            if (found.HasValue && found.Value.Value.IsRunning)
+            {
+                Timing.KillCoroutines(found.Value.Value);
+
+                found.Value.Key.Coroutines.ForEach(data =>
+                {
+                    if (!data.IsKilled)
+                        data.Kill();
+                });
+
+                found.Value.Key.IsRunning = false;
+                found.Value.Key.Dispose();
+
+                return true;
+            }
+
+            return false;
+        }
+
+        /// <summary>
+        /// Stops execution of all scripts with the matching name.
+        /// </summary>
+        /// <param name="name">The name of the script.</param>
+        /// <returns>The amount of scripts stopped.</returns>
+        public static int StopScripts(string name)
+        {
+            int amount = 0;
+            foreach (KeyValuePair<Script, CoroutineHandle> kvp in RunningScripts)
+            {
+                if (kvp.Key.ScriptName == name && StopScript(kvp.Key))
+                    amount++;
+            }
+
+            return amount;
+        }
+
+        /// <summary>
+        /// Reads a script.
+        /// </summary>
+        /// <param name="scriptName">The name of the script.</param>
+        /// <param name="fileDirectory">The directory of the script, if it is found.</param>
+        /// <returns>The contents of the script, if it is found.</returns>
+        /// <exception cref="FileNotFoundException">Thrown if the script is not found.</exception>
+        internal static string InternalRead(string scriptName, out string fileDirectory)
+        {
+            fileDirectory = null;
+
+            string text = null;
+            string mainFolderFile = Path.Combine(ScriptPath, scriptName + ".txt");
+            if (File.Exists(mainFolderFile))
+            {
+                fileDirectory = mainFolderFile;
+                text = File.ReadAllText(mainFolderFile);
+            }
+
+            foreach (string directory in Directory.GetDirectories(ScriptPath))
+            {
+                string fileName = Path.Combine(directory, scriptName + ".txt");
+                if (File.Exists(fileName))
+                {
+                    fileDirectory = fileName;
+                    text = File.ReadAllText(fileName);
+                }
+            }
+
+            if (text is not null && fileDirectory is not null)
+            {
+                if (text.Contains("!-- HELPRESPONSE"))
+                    throw new FileNotFoundException($"Script {scriptName} does not exist.");
+
+                return text;
+            }
+
+            throw new FileNotFoundException($"Script {scriptName} does not exist.");
+        }
+
+        /// <summary>
+        /// Registers all the actions in the provided assembly.
+        /// </summary>
+        /// <param name="assembly">The assembly to register actions in.</param>
+        internal static void RegisterActions(Assembly assembly)
+        {
+            int i = 0;
+            foreach (Type type in assembly.GetTypes())
+            {
+                if (typeof(IAction).IsAssignableFrom(type) && type.IsClass && type.GetConstructors().Length > 0)
+                {
+                    if (type == typeof(CustomAction))
+                        continue;
+
+                    IAction temp = (IAction)Activator.CreateInstance(type);
+
+                    Log.Debug($"Adding Action: {temp.Name} | From Assembly: {assembly.GetName().Name}");
+                    ActionTypes.Add(temp.Name, type);
+                    i++;
+                }
+            }
+
+            MainPlugin.Info($"Assembly '{assembly.GetName().Name}' has registered {i} actions.");
+        }
+
+        /// <summary>
+        /// Internal coroutine to run the script.
+        /// </summary>
+        /// <param name="scr">The script to run.</param>
+        /// <returns>Coroutine iterator.</returns>
+        private static IEnumerator<float> RunScriptInternal(Script scr)
+        {
+            MainPlugin.Info($"Running script {scr.ScriptName}.");
+
+            yield return Timing.WaitForOneFrame;
+
+            scr.IsRunning = true;
+            scr.RunDate = DateTime.UtcNow;
+
+            int safetyActionCount = 0;
+            Stopwatch safety = Stopwatch.StartNew();
+
+            Stopwatch runTime = Stopwatch.StartNew();
+            int lines = 0;
+            int successfulLines = 0;
+
+            for (; scr.CurrentLine < scr.Actions.Length; scr.NextLine())
+            {
+                scr.DebugLog("-----------");
+                scr.DebugLog($"Current Line: {scr.CurrentLine + 1}");
+                if (scr.Actions.TryGet(scr.CurrentLine, out IAction action) && action != null)
+                {
+                    ActionResponse resp;
+                    float? delay = null;
+
+                    try
+                    {
+                        switch (action)
+                        {
+                            case ITimingAction timed:
+                                scr.DebugLog($"Running {action.Name} action (timed) on line {scr.CurrentLine + 1}...");
+                                delay = timed.Execute(scr, out resp);
+                                break;
+                            case IScriptAction scriptAction:
+                                scr.DebugLog($"Running {action.Name} action on line {scr.CurrentLine + 1}...");
+                                resp = scriptAction.Execute(scr);
+                                break;
+                            default:
+                                scr.DebugLog($"Skipping line {scr.CurrentLine + 1} (no runnable action on line)");
+                                continue;
+                        }
+                    }
+                    catch (Exception e)
+                    {
+                        string message = $"[Script: {scr.ScriptName}] [L: {scr.CurrentLine + 1}] {ErrorGen.Get(141, action.Name)}:\n{e}";
+                        switch (scr.Context)
+                        {
+                            case ExecuteContext.RemoteAdmin:
+                                Player ply = Player.Get(scr.Sender);
+                                ply.RemoteAdminMessage(message, false, MainPlugin.Singleton.Name);
+
+                                if (MainPlugin.Configs.BroadcastIssues)
+                                    ply?.Broadcast(5, $"Error when running the <b>{scr.ScriptName}</b> script. See text RemoteAdmin for details.");
+
+                                break;
+                            default:
+                                Log.Error(message);
+                                break;
+                        }
+
+                        continue;
+                    }
+
+                    if (!resp.Success)
+                    {
+                        scr.DebugLog($"{action.Name} [Line: {scr.CurrentLine + 1}]: FAIL");
+                        if (resp.ResponseFlags.HasFlag(ActionFlags.FatalError))
+                        {
+                            string message = $"[Script: {scr.ScriptName}] [L: {scr.CurrentLine + 1}] [{action.Name}] Fatal action error! {resp.Message}";
+                            switch (scr.Context)
+                            {
+                                case ExecuteContext.RemoteAdmin:
+                                    Player ply = Player.Get(scr.Sender);
+                                    ply?.RemoteAdminMessage(message, false, MainPlugin.Singleton.Name);
+
+                                    if (MainPlugin.Configs.BroadcastIssues)
+                                        ply?.Broadcast(5, $"Fatal action error when running the <b>{scr.ScriptName}</b> script. See text RemoteAdmin for details.");
+
+                                    break;
+                                default:
+                                    Log.Error(message);
+                                    break;
+                            }
+
+                            break;
+                        }
+                        else if (!scr.SuppressWarnings)
+                        {
+                            string message = $"[Script: {scr.ScriptName}] [L: {scr.CurrentLine + 1}] [{action.Name}] Action error! {resp.Message}";
+                            switch (scr.Context)
+                            {
+                                case ExecuteContext.RemoteAdmin:
+                                    Player ply = Player.Get(scr.Sender);
+                                    ply?.RemoteAdminMessage(message, false, MainPlugin.Singleton.Name);
+
+                                    if (MainPlugin.Configs.BroadcastIssues)
+                                        ply?.Broadcast(5, $"Action error when running the <b>{scr.ScriptName}</b> script. See text RemoteAdmin for details.");
+
+                                    break;
+                                default:
+                                    Log.Warn(message);
+                                    break;
+                            }
+                        }
+                    }
+                    else
+                    {
+                        scr.DebugLog($"{action.Name} [Line: {scr.CurrentLine + 1}]: SUCCESS");
+                        successfulLines++;
+                        if (!string.IsNullOrEmpty(resp.Message))
+                        {
+                            string message = $"[Script: {scr.ScriptName}] [L: {scr.CurrentLine + 1}] [{action.Name}] Response: {resp.Message}";
+                            switch (scr.Context)
+                            {
+                                case ExecuteContext.RemoteAdmin:
+                                    Player.Get(scr.Sender)?.RemoteAdminMessage(message, true, MainPlugin.Singleton.Name);
+                                    break;
+                                default:
+                                    Log.Info(message);
+                                    break;
+                            }
+                        }
+
+                        if (delay.HasValue)
+                        {
+                            scr.DebugLog($"Action '{action.Name}' on line {scr.CurrentLine + 1} delaying script. Length of delay: {delay.Value}");
+                            yield return delay.Value;
+                        }
+                    }
+
+                    lines++;
+
+                    if (resp.ResponseFlags.HasFlag(ActionFlags.StopEventExecution))
+                        break;
+
+                    // Safety
+                    safetyActionCount++;
+                    if (safety.Elapsed.TotalSeconds > 1)
+                    {
+                        if (safetyActionCount > MainPlugin.Configs.MaxActionsPerSecond && !scr.Flags.Contains("NOSAFETY"))
+                        {
+                            Log.Warn(ErrorGen.Get(113, scr.ScriptName, MainPlugin.Configs.MaxActionsPerSecond));
+                            break;
+                        }
+                        else
+                        {
+                            safety.Restart();
+                            safetyActionCount = 0;
+                        }
+                    }
+                }
+            }
+
+            scr.DebugLog("-----------");
+            scr.DebugLog($"Script {scr.ScriptName} concluded. Total time '{runTime.Elapsed:mm':'ss':'fff}', Executed '{successfulLines}/{lines}' ({Math.Round((float)successfulLines / lines * 100)}%) actions successfully");
+            MainPlugin.Info($"Finished running script {scr.ScriptName}.");
+            scr.DebugLog("-----------");
+            scr.IsRunning = false;
+
+            if (MainPlugin.Singleton.Config.LoopScripts is not null && MainPlugin.Singleton.Config.LoopScripts.Contains(scr.ScriptName))
+            {
+                scr.DebugLog("Re-running looped script.");
+                ReadAndRun(scr.ScriptName, scr.Sender); // so that it re-reads the content of the text file.
+            }
+
+            scr.DebugLog("Removing script from running scripts.");
+            RunningScripts.Remove(scr);
+
+            scr.Dispose();
+        }
+
+        public static bool IsObsolete(this IAction action, out string message)
+        {
+            Type t = action.GetType();
+            var obsolete = t.CustomAttributes.FirstOrDefault(attr => attr.AttributeType.Name == "ObsoleteAttribute");
+            if (obsolete is not null)
+            {
+                message = obsolete.ConstructorArguments[0].Value.ToString();
+                return true;
+            }
+
+            message = string.Empty;
+            return false;
+        }
+    }
+}