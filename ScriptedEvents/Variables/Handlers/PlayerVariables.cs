﻿namespace ScriptedEvents.Variables.Handlers
{
    using System;
    using System.Collections.Generic;
    using System.Linq;
    using System.Reflection;
    using Exiled.API.Features;
    using Exiled.API.Features.Pools;
    using Exiled.CustomRoles.API.Features;
    using PlayerRoles;
    using ScriptedEvents.API.Enums;
    using ScriptedEvents.API.Helpers;
    using ScriptedEvents.Variables.Condition;
    using ScriptedEvents.Variables.Interfaces;
    using ScriptedEvents.Variables.Player.Roles;

    /// <summary>
    /// A class used to store and retrieve all player variables.
    /// </summary>
    public static class PlayerVariables
    {
        /// <summary>
        /// Maps each <see cref="RoleTypeId"/> variable (eg. "{SCP173}") to a respective <see cref="RoleTypeVariable"/>.
        /// </summary>
        public static readonly Dictionary<string, RoleTypeVariable> RoleTypeIds = ((RoleTypeId[])Enum.GetValues(typeof(RoleTypeId))).ToDictionary(x => $"{{{x.ToString().ToUpper()}}}", x => new RoleTypeVariable(x));

        /// <summary>
        /// Gets a <see cref="List{T}"/> of <see cref="IVariableGroup"/> representing all the valid player variables.
        /// </summary>
        public static List<IVariableGroup> Groups { get; } = new();

        internal static Dictionary<string, CustomPlayerVariable> DefinedVariables { get; } = new();

        /// <summary>
        /// Sets up the player variable system by adding every <see cref="IVariable"/> related to player variables to the <see cref="Groups"/> list.
        /// </summary>
        public static void Setup()
        {
            foreach (Type type in Assembly.GetExecutingAssembly().GetTypes())
            {
                if (typeof(IVariableGroup).IsAssignableFrom(type) && type.IsClass && type.GetConstructors().Length > 0)
                {
                    IVariableGroup temp = (IVariableGroup)Activator.CreateInstance(type);

                    if (temp.GroupType is not VariableGroupType.Player)
                        continue;

                    Log.Debug($"Adding variable group: {type.Name}");
                    Groups.Add(temp);
                }
            }
        }

        public static void DefineVariable(string name, string desc, IEnumerable<Player> input)
        {
            name = name.RemoveWhitespace();

            if (!name.StartsWith("{"))
                name = "{" + name;
            if (!name.EndsWith("}"))
                name = name + "}";
            DefinedVariables[name] = new(name, desc, input);
        }

        public static void ClearVariables()
        {
            DefinedVariables.Clear();
        }

        public static IPlayerVariable GetVariable(string name, Script source = null)
        {
            string variableName;
            List<string> argList = ListPool<string>.Pool.Get();

            string[] arguments = name.Split(new[] { ':' }, StringSplitOptions.RemoveEmptyEntries);
            if (arguments.Length == 1)
            {
                variableName = arguments[0];
            }
            else
            {
                variableName = arguments[0] + "}";
                foreach (string argument in arguments.Skip(1))
                {
                    string arg = argument;
                    if (arg.EndsWith("}")) arg = arg.Replace("}", string.Empty);
                    argList.Add(arg);
                }
            }

            IPlayerVariable result = null;

            foreach (IVariableGroup group in Groups)
            {
                foreach (IVariable variable in group.Variables)
                {
                    if (variable.Name == variableName && variable is IPlayerVariable condition)
                        result = condition;
                }
            }

            if (RoleTypeIds.TryGetValue(name, out RoleTypeVariable value))
                result = value;

            if (DefinedVariables.TryGetValue(name, out CustomPlayerVariable customValue))
                result = customValue;

<<<<<<< HEAD
            if (CustomRoleTypeVariable.TryGetValue(name, out CustomRoleTypeVariable customRole))
                result = customRole;
=======
            if (source is not null && source.UniquePlayerVariables.TryGetValue(name, out CustomPlayerVariable customValue2))
                result = customValue2;
>>>>>>> 2ab86de4

            if (result is not null && result is IArgumentVariable argSupport)
            {
                argSupport.Arguments = argList.ToArray();
            }

            ListPool<string>.Pool.Return(argList);
            return result;
        }

        public static bool TryGetVariable(string name, out IPlayerVariable variable, Script source = null)
        {
            variable = GetVariable(name, source);
            return variable != null;
        }

        public static IEnumerable<Player> Get(string input, Script source = null)
        {
            input = input.RemoveWhitespace();

            if (TryGetVariable(input, out IPlayerVariable variable, source))
                return variable.Players;

            return null;
        }

        public static bool TryGet(string input, out IEnumerable<Player> players, Script source = null)
        {
            players = Get(input, source);
            return players != null;
        }
    }
}
<|MERGE_RESOLUTION|>--- conflicted
+++ resolved
@@ -1,147 +1,145 @@
-﻿namespace ScriptedEvents.Variables.Handlers
-{
-    using System;
-    using System.Collections.Generic;
-    using System.Linq;
-    using System.Reflection;
-    using Exiled.API.Features;
-    using Exiled.API.Features.Pools;
-    using Exiled.CustomRoles.API.Features;
-    using PlayerRoles;
-    using ScriptedEvents.API.Enums;
-    using ScriptedEvents.API.Helpers;
-    using ScriptedEvents.Variables.Condition;
-    using ScriptedEvents.Variables.Interfaces;
-    using ScriptedEvents.Variables.Player.Roles;
-
-    /// <summary>
-    /// A class used to store and retrieve all player variables.
-    /// </summary>
-    public static class PlayerVariables
-    {
-        /// <summary>
-        /// Maps each <see cref="RoleTypeId"/> variable (eg. "{SCP173}") to a respective <see cref="RoleTypeVariable"/>.
-        /// </summary>
-        public static readonly Dictionary<string, RoleTypeVariable> RoleTypeIds = ((RoleTypeId[])Enum.GetValues(typeof(RoleTypeId))).ToDictionary(x => $"{{{x.ToString().ToUpper()}}}", x => new RoleTypeVariable(x));
-
-        /// <summary>
-        /// Gets a <see cref="List{T}"/> of <see cref="IVariableGroup"/> representing all the valid player variables.
-        /// </summary>
-        public static List<IVariableGroup> Groups { get; } = new();
-
-        internal static Dictionary<string, CustomPlayerVariable> DefinedVariables { get; } = new();
-
-        /// <summary>
-        /// Sets up the player variable system by adding every <see cref="IVariable"/> related to player variables to the <see cref="Groups"/> list.
-        /// </summary>
-        public static void Setup()
-        {
-            foreach (Type type in Assembly.GetExecutingAssembly().GetTypes())
-            {
-                if (typeof(IVariableGroup).IsAssignableFrom(type) && type.IsClass && type.GetConstructors().Length > 0)
-                {
-                    IVariableGroup temp = (IVariableGroup)Activator.CreateInstance(type);
-
-                    if (temp.GroupType is not VariableGroupType.Player)
-                        continue;
-
-                    Log.Debug($"Adding variable group: {type.Name}");
-                    Groups.Add(temp);
-                }
-            }
-        }
-
-        public static void DefineVariable(string name, string desc, IEnumerable<Player> input)
-        {
-            name = name.RemoveWhitespace();
-
-            if (!name.StartsWith("{"))
-                name = "{" + name;
-            if (!name.EndsWith("}"))
-                name = name + "}";
-            DefinedVariables[name] = new(name, desc, input);
-        }
-
-        public static void ClearVariables()
-        {
-            DefinedVariables.Clear();
-        }
-
-        public static IPlayerVariable GetVariable(string name, Script source = null)
-        {
-            string variableName;
-            List<string> argList = ListPool<string>.Pool.Get();
-
-            string[] arguments = name.Split(new[] { ':' }, StringSplitOptions.RemoveEmptyEntries);
-            if (arguments.Length == 1)
-            {
-                variableName = arguments[0];
-            }
-            else
-            {
-                variableName = arguments[0] + "}";
-                foreach (string argument in arguments.Skip(1))
-                {
-                    string arg = argument;
-                    if (arg.EndsWith("}")) arg = arg.Replace("}", string.Empty);
-                    argList.Add(arg);
-                }
-            }
-
-            IPlayerVariable result = null;
-
-            foreach (IVariableGroup group in Groups)
-            {
-                foreach (IVariable variable in group.Variables)
-                {
-                    if (variable.Name == variableName && variable is IPlayerVariable condition)
-                        result = condition;
-                }
-            }
-
-            if (RoleTypeIds.TryGetValue(name, out RoleTypeVariable value))
-                result = value;
-
-            if (DefinedVariables.TryGetValue(name, out CustomPlayerVariable customValue))
-                result = customValue;
-
-<<<<<<< HEAD
-            if (CustomRoleTypeVariable.TryGetValue(name, out CustomRoleTypeVariable customRole))
-                result = customRole;
-=======
-            if (source is not null && source.UniquePlayerVariables.TryGetValue(name, out CustomPlayerVariable customValue2))
-                result = customValue2;
->>>>>>> 2ab86de4
-
-            if (result is not null && result is IArgumentVariable argSupport)
-            {
-                argSupport.Arguments = argList.ToArray();
-            }
-
-            ListPool<string>.Pool.Return(argList);
-            return result;
-        }
-
-        public static bool TryGetVariable(string name, out IPlayerVariable variable, Script source = null)
-        {
-            variable = GetVariable(name, source);
-            return variable != null;
-        }
-
-        public static IEnumerable<Player> Get(string input, Script source = null)
-        {
-            input = input.RemoveWhitespace();
-
-            if (TryGetVariable(input, out IPlayerVariable variable, source))
-                return variable.Players;
-
-            return null;
-        }
-
-        public static bool TryGet(string input, out IEnumerable<Player> players, Script source = null)
-        {
-            players = Get(input, source);
-            return players != null;
-        }
-    }
-}
+﻿namespace ScriptedEvents.Variables.Handlers
+{
+    using System;
+    using System.Collections.Generic;
+    using System.Linq;
+    using System.Reflection;
+    using Exiled.API.Features;
+    using Exiled.API.Features.Pools;
+    using Exiled.CustomRoles.API.Features;
+    using PlayerRoles;
+    using ScriptedEvents.API.Enums;
+    using ScriptedEvents.API.Helpers;
+    using ScriptedEvents.Variables.Condition;
+    using ScriptedEvents.Variables.Interfaces;
+    using ScriptedEvents.Variables.Player.Roles;
+
+    /// <summary>
+    /// A class used to store and retrieve all player variables.
+    /// </summary>
+    public static class PlayerVariables
+    {
+        /// <summary>
+        /// Maps each <see cref="RoleTypeId"/> variable (eg. "{SCP173}") to a respective <see cref="RoleTypeVariable"/>.
+        /// </summary>
+        public static readonly Dictionary<string, RoleTypeVariable> RoleTypeIds = ((RoleTypeId[])Enum.GetValues(typeof(RoleTypeId))).ToDictionary(x => $"{{{x.ToString().ToUpper()}}}", x => new RoleTypeVariable(x));
+
+        /// <summary>
+        /// Gets a <see cref="List{T}"/> of <see cref="IVariableGroup"/> representing all the valid player variables.
+        /// </summary>
+        public static List<IVariableGroup> Groups { get; } = new();
+
+        internal static Dictionary<string, CustomPlayerVariable> DefinedVariables { get; } = new();
+
+        /// <summary>
+        /// Sets up the player variable system by adding every <see cref="IVariable"/> related to player variables to the <see cref="Groups"/> list.
+        /// </summary>
+        public static void Setup()
+        {
+            foreach (Type type in Assembly.GetExecutingAssembly().GetTypes())
+            {
+                if (typeof(IVariableGroup).IsAssignableFrom(type) && type.IsClass && type.GetConstructors().Length > 0)
+                {
+                    IVariableGroup temp = (IVariableGroup)Activator.CreateInstance(type);
+
+                    if (temp.GroupType is not VariableGroupType.Player)
+                        continue;
+
+                    Log.Debug($"Adding variable group: {type.Name}");
+                    Groups.Add(temp);
+                }
+            }
+        }
+
+        public static void DefineVariable(string name, string desc, IEnumerable<Player> input)
+        {
+            name = name.RemoveWhitespace();
+
+            if (!name.StartsWith("{"))
+                name = "{" + name;
+            if (!name.EndsWith("}"))
+                name = name + "}";
+            DefinedVariables[name] = new(name, desc, input);
+        }
+
+        public static void ClearVariables()
+        {
+            DefinedVariables.Clear();
+        }
+
+        public static IPlayerVariable GetVariable(string name, Script source = null)
+        {
+            string variableName;
+            List<string> argList = ListPool<string>.Pool.Get();
+
+            string[] arguments = name.Split(new[] { ':' }, StringSplitOptions.RemoveEmptyEntries);
+            if (arguments.Length == 1)
+            {
+                variableName = arguments[0];
+            }
+            else
+            {
+                variableName = arguments[0] + "}";
+                foreach (string argument in arguments.Skip(1))
+                {
+                    string arg = argument;
+                    if (arg.EndsWith("}")) arg = arg.Replace("}", string.Empty);
+                    argList.Add(arg);
+                }
+            }
+
+            IPlayerVariable result = null;
+
+            foreach (IVariableGroup group in Groups)
+            {
+                foreach (IVariable variable in group.Variables)
+                {
+                    if (variable.Name == variableName && variable is IPlayerVariable condition)
+                        result = condition;
+                }
+            }
+
+            if (RoleTypeIds.TryGetValue(name, out RoleTypeVariable value))
+                result = value;
+
+            if (DefinedVariables.TryGetValue(name, out CustomPlayerVariable customValue))
+                result = customValue;
+
+            if (CustomRoleTypeVariable.TryGetValue(name, out CustomRoleTypeVariable customRole))
+                result = customRole;
+
+            if (source is not null && source.UniquePlayerVariables.TryGetValue(name, out CustomPlayerVariable customValue2))
+                result = customValue2;
+
+            if (result is not null && result is IArgumentVariable argSupport)
+            {
+                argSupport.Arguments = argList.ToArray();
+            }
+
+            ListPool<string>.Pool.Return(argList);
+            return result;
+        }
+
+        public static bool TryGetVariable(string name, out IPlayerVariable variable, Script source = null)
+        {
+            variable = GetVariable(name, source);
+            return variable != null;
+        }
+
+        public static IEnumerable<Player> Get(string input, Script source = null)
+        {
+            input = input.RemoveWhitespace();
+
+            if (TryGetVariable(input, out IPlayerVariable variable, source))
+                return variable.Players;
+
+            return null;
+        }
+
+        public static bool TryGet(string input, out IEnumerable<Player> players, Script source = null)
+        {
+            players = Get(input, source);
+            return players != null;
+        }
+    }
+}