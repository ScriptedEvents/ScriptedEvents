--- conflicted
+++ resolved
@@ -1,74 +1,70 @@
-﻿namespace ScriptedEvents.Variables.Misc
-{
-#pragma warning disable SA1402 // File may only contain a single type
-    using System;
-    using ScriptedEvents.API.Features;
-    using ScriptedEvents.Structures;
-    using ScriptedEvents.Variables.Interfaces;
-    using UnityEngine;
-
-    public class MiscVariables : IVariableGroup
-    {
-        /// <inheritdoc/>
-        public string GroupName => "Miscellaneous";
-
-        /// <inheritdoc/>
-        public IVariable[] Variables { get; } = new IVariable[]
-        {
-            new Round(),
-        };
-    }
-
-    public class Round : IFloatVariable, IArgumentVariable, INeedSourceVariable
-    {
-        /// <inheritdoc/>
-        public string Name => "{ROUND}";
-
-        /// <inheritdoc/>
-        public string Description => "Returns a rounded version of a variable.";
-
-        /// <inheritdoc/>
-        public string[] Arguments { get; set; }
-
-        /// <inheritdoc/>
-        public Script Source { get; set; }
-
-        /// <inheritdoc/>
-        public Argument[] ExpectedArguments => new[]
-        {
-<<<<<<< HEAD
-                new Argument("variable", typeof(string), "The name of the variable to round. Requires the variable to be a number.", true),
-=======
-                new Argument("variable", typeof(IFloatVariable), "The name of the variable to round. Requires the variable to be a number.", true),
->>>>>>> e04455d3
-                new Argument("mode", typeof(string), "Way of rounding the variable, either UP or DOWN.", true),
-        };
-
-        /// <inheritdoc/>
-        public float Value
-        {
-            get
-            {
-                if (Arguments.Length < 1)
-                {
-                    throw new ArgumentException(MsgGen.VariableArgCount(Name, new[] { "variable" }));
-                }
-
-                if (!VariableSystem.TryParse(Arguments[0], out float value))
-                {
-                    throw new ArgumentException($"The provided value '{Arguments[0]}' is not a valid number or variable containing a number. [Error Code: SE-134]");
-                }
-
-                string mode = Arguments.Length < 2 ? "UP" : Arguments[1];
-
-                return mode.ToUpper() switch
-                {
-                    "UP" => Mathf.Ceil(value),
-                    "DOWN" => Mathf.Floor(value),
-                    _ => throw new ArgumentException($"'{mode}' is not a valid mode. Valid options: UP, DOWN"),
-                };
-            }
-        }
-    }
-#pragma warning restore SA1402 // File may only contain a single type.
-}
+﻿namespace ScriptedEvents.Variables.Misc
+{
+#pragma warning disable SA1402 // File may only contain a single type
+    using System;
+    using ScriptedEvents.API.Features;
+    using ScriptedEvents.Structures;
+    using ScriptedEvents.Variables.Interfaces;
+    using UnityEngine;
+
+    public class MiscVariables : IVariableGroup
+    {
+        /// <inheritdoc/>
+        public string GroupName => "Miscellaneous";
+
+        /// <inheritdoc/>
+        public IVariable[] Variables { get; } = new IVariable[]
+        {
+            new Round(),
+        };
+    }
+
+    public class Round : IFloatVariable, IArgumentVariable, INeedSourceVariable
+    {
+        /// <inheritdoc/>
+        public string Name => "{ROUND}";
+
+        /// <inheritdoc/>
+        public string Description => "Returns a rounded version of a variable.";
+
+        /// <inheritdoc/>
+        public string[] Arguments { get; set; }
+
+        /// <inheritdoc/>
+        public Script Source { get; set; }
+
+        /// <inheritdoc/>
+        public Argument[] ExpectedArguments => new[]
+        {
+                new Argument("variable", typeof(IFloatVariable), "The name of the variable to round. Requires the variable to be a number.", true),
+                new Argument("mode", typeof(string), "Way of rounding the variable, either UP or DOWN.", true),
+        };
+
+        /// <inheritdoc/>
+        public float Value
+        {
+            get
+            {
+                if (Arguments.Length < 1)
+                {
+                    throw new ArgumentException(MsgGen.VariableArgCount(Name, new[] { "variable" }));
+                }
+
+                if (!VariableSystem.TryParse(Arguments[0], out float value))
+                {
+                    throw new ArgumentException($"The provided value '{Arguments[0]}' is not a valid number or variable containing a number. [Error Code: SE-134]");
+                }
+
+                string mode = Arguments.Length < 2 ? "UP" : Arguments[1];
+
+                return mode.ToUpper() switch
+                {
+                    "UP" => Mathf.Ceil(value),
+                    "DOWN" => Mathf.Floor(value),
+                    _ => throw new ArgumentException($"'{mode}' is not a valid mode. Valid options: UP, DOWN"),
+                };
+            }
+        }
+    }
+#pragma warning restore SA1402 // File may only contain a single type.
+}