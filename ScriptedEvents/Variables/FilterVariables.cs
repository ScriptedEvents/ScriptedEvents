--- conflicted
+++ resolved
@@ -1,207 +1,201 @@
-﻿namespace ScriptedEvents.Variables.Filters
-{
-#pragma warning disable SA1402 // File may only contain a single type
-    using System;
-    using System.Collections.Generic;
-    using System.Linq;
-
-    using Exiled.API.Enums;
-    using Exiled.API.Features;
-    using Exiled.CustomItems.API.Features;
-    using PlayerRoles;
-
-    using ScriptedEvents.API.Extensions;
-    using ScriptedEvents.API.Features;
-    using ScriptedEvents.API.Interfaces;
-    using ScriptedEvents.Structures;
-    using ScriptedEvents.Variables.Interfaces;
-
-    public class FilterVariables : IVariableGroup
-    {
-        /// <inheritdoc/>
-        public string GroupName => "Filters";
-
-        /// <inheritdoc/>
-        public IVariable[] Variables { get; } = new IVariable[]
-        {
-            new Max(),
-            new Filter(),
-            new GetByIndex(),
-        };
-    }
-
-    public class Max : IFloatVariable, IPlayerVariable, IArgumentVariable, INeedSourceVariable
-    {
-        /// <inheritdoc/>
-        public string Name => "{MAX}";
-
-        /// <inheritdoc/>
-        public string Description => "Filters a player variable and returns random players less than the provided amount.";
-
-        /// <inheritdoc/>
-        public string[] RawArguments { get; set; }
-
-        /// <inheritdoc/>
-        public object[] Arguments { get; set; }
-
-        /// <inheritdoc/>
-        public Argument[] ExpectedArguments { get; } = new[]
-        {
-            new Argument("name", typeof(IPlayerVariable), "The name of the variable to select from.", true),
-            new Argument("amount", typeof(int), "The amount of players to select (default: 1)", false),
-        };
-
-        /// <inheritdoc/>
-        public float Value => Players.Count();
-
-        /// <inheritdoc/>
-        public Script Source { get; set; }
-
-        /// <inheritdoc/>
-        public IEnumerable<Player> Players
-        {
-            get
-            {
-                IEnumerable<Player> players = ((IPlayerVariable)Arguments[0]).Players;
-
-                int max = 1;
-
-                if (Arguments.Length > 1)
-                    max = (int)Arguments[1];
-
-                List<Player> list = players.ToList();
-
-                for (int i = 0; i < max; i++)
-                {
-                    if (list.Count == 0)
-                        yield break;
-
-                    yield return list.PullRandomItem();
-                }
-            }
-        }
-    }
-
-    public class Filter : IFloatVariable, IPlayerVariable, IArgumentVariable, INeedSourceVariable, ILongDescription
-    {
-        /// <inheritdoc/>
-        public string Name => "{FILTER}";
-
-        /// <inheritdoc/>
-        public string Description => "Filters a player variable by a certain type.";
-
-        /// <inheritdoc/>
-        public string[] RawArguments { get; set; }
-
-        /// <inheritdoc/>
-        public object[] Arguments { get; set; }
-
-        /// <inheritdoc/>
-        public Argument[] ExpectedArguments { get; } = new[]
-        {
-            new Argument("name", typeof(IPlayerVariable), "The name of the variable to filter.", true),
-            new Argument("type", typeof(string), "The mode to use to filter.", true),
-            new Argument("input", typeof(string), "What to use as the filter (RoleType, ZoneType, etc)", true),
-        };
-
-        /// <inheritdoc/>
-        public float Value => Players.Count();
-
-        /// <inheritdoc/>
-        public Script Source { get; set; }
-
-        /// <inheritdoc/>
-        public IEnumerable<Player> Players
-        {
-            get
-            {
-                IEnumerable<Player> players = ((IPlayerVariable)Arguments[0]).Players;
-                string input = (string)Arguments[2];
-
-                return Arguments[1].ToString() switch
-                {
-                    "ROLE" when VariableSystem.TryParse(input, out RoleTypeId rt, Source, false) => players.Where(plr => plr.Role.Type == rt),
-                    "TEAM" when VariableSystem.TryParse(input, out Team team, Source, false) => players.Where(plr => plr.Role.Team == team),
-                    "ZONE" when VariableSystem.TryParse(input, out ZoneType zt, Source, false) => players.Where(plr => plr.Zone.HasFlag(zt)),
-                    "ROOM" when VariableSystem.TryParse(input, out RoomType room, Source, false) => players.Where(plr => plr.CurrentRoom?.Type == room),
-                    "USERID" => players.Where(plr => plr.UserId == VariableSystem.ReplaceVariable(input, Source, false)),
-                    "PLAYERID" => players.Where(plr => plr.Id.ToString() == VariableSystem.ReplaceVariable(input, Source, false)),
-                    "INV" when VariableSystem.TryParse(input, out ItemType item, Source, false) => players.Where(plr => plr.Items.Any(i => i.Type == item)),
-                    "INV" when CustomItem.TryGet(input, out CustomItem customItem) => players.Where(plr => plr.Items.Any(item => CustomItem.TryGet(item, out CustomItem customItem2) && customItem == customItem2)),
-                    "HELDITEM" when VariableSystem.TryParse(input, out ItemType item, Source, false) => players.Where(plr => plr.CurrentItem?.Type == item),
-                    "HELDITEM" when CustomItem.TryGet(input, out CustomItem customItem) => players.Where(plr => CustomItem.TryGet(plr.CurrentItem, out CustomItem customItem2) && customItem == customItem2),
-                    "GROUP" => players.Where(plr => plr.GroupName == input),
-<<<<<<< HEAD
-                    "ISSTAFF" when VariableSystem.ReplaceVariable(input.ToUpper(), Source).AsBool() => players.Where(plr => plr.RemoteAdminAccess),
-                    "ISSTAFF" when !VariableSystem.ReplaceVariable(input.ToUpper(), Source).AsBool() => players.Where(plr => !plr.RemoteAdminAccess),
-=======
-
-                    "ISSTAFF" when VariableSystem.ReplaceVariable(input.ToUpper()).AsBool(Source) => players.Where(plr => plr.RemoteAdminAccess),
-                    "ISSTAFF" when !VariableSystem.ReplaceVariable(input.ToUpper()).AsBool(Source) => players.Where(plr => !plr.RemoteAdminAccess),
->>>>>>> 85fe414f
-                    _ => throw new ArgumentException($"The provided value '{Arguments[1]}' is not a valid filter method, or the provided input '{input}' is not valid for the specified filter method."),
-                };
-
-                throw new ArgumentException(ErrorGen.Get(126));
-            }
-        }
-
-        /// <inheritdoc/>
-        public string LongDescription => @"The following options are valid mode options:
-- USERID
-- PLAYERID
-- ROLE
-- TEAM
-- ROOM
-- ZONE
-- INV
-- HELDITEM
-- GROUP
-- ISSTAFF
-Invalid options will result in a script error.";
-    }
-
-    public class GetByIndex : IFloatVariable, IPlayerVariable, IArgumentVariable, INeedSourceVariable
-    {
-        /// <inheritdoc/>
-        public string Name => "{INDEXVAR}";
-
-        /// <inheritdoc/>
-        public string Description => "Indexes a player variable and gets ONE player at the specified position.";
-
-        /// <inheritdoc/>
-        public string[] RawArguments { get; set; }
-
-        /// <inheritdoc/>
-        public object[] Arguments { get; set; }
-
-        /// <inheritdoc/>
-        public Argument[] ExpectedArguments { get; } = new[]
-        {
-            new Argument("name", typeof(IPlayerVariable), "The name of the variable to index.", true),
-            new Argument("type", typeof(int), "The index. Number variables can be used (if they are decimal, the decimal portion will be removed)", true),
-        };
-
-        /// <inheritdoc/>
-        public float Value => Players.Count();
-
-        /// <inheritdoc/>
-        public Script Source { get; set; }
-
-        /// <inheritdoc/>
-        public IEnumerable<Player> Players
-        {
-            get
-            {
-                IEnumerable<Player> players = ((IPlayerVariable)Arguments[0]).Players;
-                int index = (int)Arguments[1];
-
-                if (index > players.Count() - 1)
-                    throw new IndexOutOfRangeException(ErrorGen.Get(135, index));
-
-                return new List<Player>() { players.ToList()[index] }; // Todo: better solution (yield return didn't work??)
-            }
-        }
-    }
-}
+﻿namespace ScriptedEvents.Variables.Filters
+{
+#pragma warning disable SA1402 // File may only contain a single type
+    using System;
+    using System.Collections.Generic;
+    using System.Linq;
+
+    using Exiled.API.Enums;
+    using Exiled.API.Features;
+    using Exiled.CustomItems.API.Features;
+    using PlayerRoles;
+
+    using ScriptedEvents.API.Extensions;
+    using ScriptedEvents.API.Features;
+    using ScriptedEvents.API.Interfaces;
+    using ScriptedEvents.Structures;
+    using ScriptedEvents.Variables.Interfaces;
+
+    public class FilterVariables : IVariableGroup
+    {
+        /// <inheritdoc/>
+        public string GroupName => "Filters";
+
+        /// <inheritdoc/>
+        public IVariable[] Variables { get; } = new IVariable[]
+        {
+            new Max(),
+            new Filter(),
+            new GetByIndex(),
+        };
+    }
+
+    public class Max : IFloatVariable, IPlayerVariable, IArgumentVariable, INeedSourceVariable
+    {
+        /// <inheritdoc/>
+        public string Name => "{MAX}";
+
+        /// <inheritdoc/>
+        public string Description => "Filters a player variable and returns random players less than the provided amount.";
+
+        /// <inheritdoc/>
+        public string[] RawArguments { get; set; }
+
+        /// <inheritdoc/>
+        public object[] Arguments { get; set; }
+
+        /// <inheritdoc/>
+        public Argument[] ExpectedArguments { get; } = new[]
+        {
+            new Argument("name", typeof(IPlayerVariable), "The name of the variable to select from.", true),
+            new Argument("amount", typeof(int), "The amount of players to select (default: 1)", false),
+        };
+
+        /// <inheritdoc/>
+        public float Value => Players.Count();
+
+        /// <inheritdoc/>
+        public Script Source { get; set; }
+
+        /// <inheritdoc/>
+        public IEnumerable<Player> Players
+        {
+            get
+            {
+                IEnumerable<Player> players = ((IPlayerVariable)Arguments[0]).Players;
+
+                int max = 1;
+
+                if (Arguments.Length > 1)
+                    max = (int)Arguments[1];
+
+                List<Player> list = players.ToList();
+
+                for (int i = 0; i < max; i++)
+                {
+                    if (list.Count == 0)
+                        yield break;
+
+                    yield return list.PullRandomItem();
+                }
+            }
+        }
+    }
+
+    public class Filter : IFloatVariable, IPlayerVariable, IArgumentVariable, INeedSourceVariable, ILongDescription
+    {
+        /// <inheritdoc/>
+        public string Name => "{FILTER}";
+
+        /// <inheritdoc/>
+        public string Description => "Filters a player variable by a certain type.";
+
+        /// <inheritdoc/>
+        public string[] RawArguments { get; set; }
+
+        /// <inheritdoc/>
+        public object[] Arguments { get; set; }
+
+        /// <inheritdoc/>
+        public Argument[] ExpectedArguments { get; } = new[]
+        {
+            new Argument("name", typeof(IPlayerVariable), "The name of the variable to filter.", true),
+            new Argument("type", typeof(string), "The mode to use to filter.", true),
+            new Argument("input", typeof(string), "What to use as the filter (RoleType, ZoneType, etc)", true),
+        };
+
+        /// <inheritdoc/>
+        public float Value => Players.Count();
+
+        /// <inheritdoc/>
+        public Script Source { get; set; }
+
+        /// <inheritdoc/>
+        public IEnumerable<Player> Players
+        {
+            get
+            {
+                IEnumerable<Player> players = ((IPlayerVariable)Arguments[0]).Players;
+                string input = (string)Arguments[2];
+
+                return Arguments[1].ToString() switch
+                {
+                    "ROLE" when VariableSystem.TryParse(input, out RoleTypeId rt, Source, false) => players.Where(plr => plr.Role.Type == rt),
+                    "TEAM" when VariableSystem.TryParse(input, out Team team, Source, false) => players.Where(plr => plr.Role.Team == team),
+                    "ZONE" when VariableSystem.TryParse(input, out ZoneType zt, Source, false) => players.Where(plr => plr.Zone.HasFlag(zt)),
+                    "ROOM" when VariableSystem.TryParse(input, out RoomType room, Source, false) => players.Where(plr => plr.CurrentRoom?.Type == room),
+                    "USERID" => players.Where(plr => plr.UserId == VariableSystem.ReplaceVariable(input, Source, false)),
+                    "PLAYERID" => players.Where(plr => plr.Id.ToString() == VariableSystem.ReplaceVariable(input, Source, false)),
+                    "INV" when VariableSystem.TryParse(input, out ItemType item, Source, false) => players.Where(plr => plr.Items.Any(i => i.Type == item)),
+                    "INV" when CustomItem.TryGet(input, out CustomItem customItem) => players.Where(plr => plr.Items.Any(item => CustomItem.TryGet(item, out CustomItem customItem2) && customItem == customItem2)),
+                    "HELDITEM" when VariableSystem.TryParse(input, out ItemType item, Source, false) => players.Where(plr => plr.CurrentItem?.Type == item),
+                    "HELDITEM" when CustomItem.TryGet(input, out CustomItem customItem) => players.Where(plr => CustomItem.TryGet(plr.CurrentItem, out CustomItem customItem2) && customItem == customItem2),
+                    "GROUP" => players.Where(plr => plr.GroupName == input),
+                    "ISSTAFF" when VariableSystem.ReplaceVariable(input.ToUpper()).AsBool(Source) => players.Where(plr => plr.RemoteAdminAccess),
+                    "ISSTAFF" when !VariableSystem.ReplaceVariable(input.ToUpper()).AsBool(Source) => players.Where(plr => !plr.RemoteAdminAccess),
+                    _ => throw new ArgumentException($"The provided value '{Arguments[1]}' is not a valid filter method, or the provided input '{input}' is not valid for the specified filter method."),
+                };
+
+                throw new ArgumentException(ErrorGen.Get(126));
+            }
+        }
+
+        /// <inheritdoc/>
+        public string LongDescription => @"The following options are valid mode options:
+- USERID
+- PLAYERID
+- ROLE
+- TEAM
+- ROOM
+- ZONE
+- INV
+- HELDITEM
+- GROUP
+- ISSTAFF
+Invalid options will result in a script error.";
+    }
+
+    public class GetByIndex : IFloatVariable, IPlayerVariable, IArgumentVariable, INeedSourceVariable
+    {
+        /// <inheritdoc/>
+        public string Name => "{INDEXVAR}";
+
+        /// <inheritdoc/>
+        public string Description => "Indexes a player variable and gets ONE player at the specified position.";
+
+        /// <inheritdoc/>
+        public string[] RawArguments { get; set; }
+
+        /// <inheritdoc/>
+        public object[] Arguments { get; set; }
+
+        /// <inheritdoc/>
+        public Argument[] ExpectedArguments { get; } = new[]
+        {
+            new Argument("name", typeof(IPlayerVariable), "The name of the variable to index.", true),
+            new Argument("type", typeof(int), "The index. Number variables can be used (if they are decimal, the decimal portion will be removed)", true),
+        };
+
+        /// <inheritdoc/>
+        public float Value => Players.Count();
+
+        /// <inheritdoc/>
+        public Script Source { get; set; }
+
+        /// <inheritdoc/>
+        public IEnumerable<Player> Players
+        {
+            get
+            {
+                IEnumerable<Player> players = ((IPlayerVariable)Arguments[0]).Players;
+                int index = (int)Arguments[1];
+
+                if (index > players.Count() - 1)
+                    throw new IndexOutOfRangeException(ErrorGen.Get(135, index));
+
+                return new List<Player>() { players.ToList()[index] }; // Todo: better solution (yield return didn't work??)
+            }
+        }
+    }
+}
 #pragma warning restore SA1402 // File may only contain a single type