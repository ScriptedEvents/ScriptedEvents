--- conflicted
+++ resolved
@@ -1,505 +1,444 @@
-﻿namespace ScriptedEvents.Variables.Strings
-{
-#pragma warning disable SA1402 // File may only contain a single type
-    using System;
-    using System.Collections.Generic;
-    using System.Linq;
-    using Exiled.API.Enums;
-    using Exiled.API.Features;
-    using Exiled.API.Features.Roles;
-    using Exiled.CustomItems.API.Features;
-    using ScriptedEvents.API.Extensions;
-    using ScriptedEvents.API.Features;
-    using ScriptedEvents.API.Interfaces;
-    using ScriptedEvents.Structures;
-    using ScriptedEvents.Variables;
-    using ScriptedEvents.Variables.Interfaces;
-    using Exiled.API.Features.Doors;
-
-    public class StringVariables : IVariableGroup
-    {
-        /// <inheritdoc/>
-        public string GroupName => "Strings";
-
-        /// <inheritdoc/>
-        public IVariable[] Variables { get; } = new IVariable[]
-        {
-            new PlayerData(),
-            new Len(),
-            new Command(),
-            new Show(),
-            new RandomRoom(),
-            new Log(),
-            new Index(),
-            new RandomDoor(),
-        };
-    }
-
-    public class PlayerData : IStringVariable, IArgumentVariable, INeedSourceVariable
-    {
-        /// <inheritdoc/>
-        public string Name => "{PLAYERDATA}";
-
-        /// <inheritdoc/>
-        public string Description => "Retrieves the value of a key from a player's player data.";
-
-        /// <inheritdoc/>
-        public string[] RawArguments { get; set; }
-
-        /// <inheritdoc/>
-        public object[] Arguments { get; set; }
-
-        /// <inheritdoc/>
-        public Argument[] ExpectedArguments => new[]
-        {
-            new Argument("player", typeof(IPlayerVariable), "The player to get the key from. MUST BE ONLY ONE PLAYER", true),
-            new Argument("keyName", typeof(string), "The name of the key.", true),
-        };
-
-        /// <inheritdoc/>
-        public Script Source { get; set; } = null;
-
-        /// <inheritdoc/>
-        public string Value
-        {
-            get
-            {
-                List<Player> players = ((IPlayerVariable)Arguments[0]).Players.ToList();
-                string key = (string)Arguments[1];
-
-                if (players.Count > 1)
-                    throw new ArgumentException("The 'PLAYERDATA' variable only works with one player!");
-                if (players[0].SessionVariables.ContainsKey(key))
-                    return players[0].SessionVariables[key].ToString();
-
-                return "NONE";
-            }
-        }
-    }
-
-    public class Len : IFloatVariable, IArgumentVariable, INeedSourceVariable
-    {
-        /// <inheritdoc/>
-        public string Name => "{LEN}";
-
-        /// <inheritdoc/>
-        public string Description => "Reveals the length of a player variable.";
-
-        /// <inheritdoc/>
-        public string[] RawArguments { get; set; }
-
-        /// <inheritdoc/>
-        public object[] Arguments { get; set; }
-
-        /// <inheritdoc/>
-        public Argument[] ExpectedArguments => new[]
-        {
-            new Argument("name", typeof(IPlayerVariable), "The name of the player variable to retrieve the length of.", true),
-        };
-
-        /// <inheritdoc/>
-        public Script Source { get; set; } = null;
-
-        /// <inheritdoc/>
-        public float Value
-        {
-            get
-            {
-                IPlayerVariable variable = (IPlayerVariable)Arguments[0];
-                return variable.Players.Count();
-            }
-        }
-    }
-
-    public class Command : IStringVariable, IArgumentVariable, INeedSourceVariable
-    {
-        /// <inheritdoc/>
-        public string Name => "{C}";
-
-        /// <inheritdoc/>
-        public string Description => "Convert a player variable into a format to use with commands.";
-
-        /// <inheritdoc/>
-        public string[] RawArguments { get; set; }
-
-        /// <inheritdoc/>
-        public object[] Arguments { get; set; }
-
-        /// <inheritdoc/>
-        public Argument[] ExpectedArguments { get; } = new[]
-        {
-            new Argument("name", typeof(IPlayerVariable), "The name of the player variable.", true),
-        };
-
-        /// <inheritdoc/>
-        public Script Source { get; set; }
-
-        /// <inheritdoc/>
-        public string Value
-        {
-            get
-            {
-                IPlayerVariable variable = (IPlayerVariable)Arguments[0];
-
-                if (variable is IArgumentVariable)
-                {
-                    throw new ArgumentException(ErrorGen.Get(138, "C"));
-                }
-
-                if (variable.Players.Count() == 0)
-                    return string.Empty;
-
-                return string.Join(".", variable.Players.Select(plr => plr.Id.ToString()));
-            }
-        }
-    }
-
-    public class Show : IStringVariable, IArgumentVariable, INeedSourceVariable, ILongDescription
-    {
-        /// <inheritdoc/>
-        public string Name => "{SHOW}";
-
-        /// <inheritdoc/>
-        public string Description => "Reveal certain properties about the players in a player variable.";
-
-        /// <inheritdoc/>
-        public string[] RawArguments { get; set; }
-
-        /// <inheritdoc/>
-        public object[] Arguments { get; set; }
-
-        /// <inheritdoc/>
-        public Argument[] ExpectedArguments => new[]
-        {
-            new Argument("name", typeof(IPlayerVariable), "The name of the player variable to show.", true),
-            new Argument("selector", typeof(string), "The type to show. Defaults to \"NAME\".", false),
-        };
-
-        /// <inheritdoc/>
-        public Script Source { get; set; } = null;
-
-        /// <inheritdoc/>
-        public string Value
-        {
-            get
-            {
-                string selector = "NAME";
-
-                if (Arguments.Length > 1)
-                    selector = Arguments[1].ToUpper();
-
-                IEnumerable<Player> players = ((IPlayerVariable)Arguments[0]).Players;
-                IOrderedEnumerable<string> display = players.Select(ply =>
-                {
-                    return selector switch
-                    {
-<<<<<<< HEAD
-                        return selector switch
-                        {
-                            "NAME" => ply.Nickname,
-                            "DISPLAYNAME" => ply.DisplayNickname,
-                            "DPNAME" => ply.DisplayNickname,
-                            "USERID" => ply.UserId,
-                            "PLAYERID" => ply.Id.ToString(),
-                            "ROLE" => ply.Role.Type.ToString(),
-                            "TEAM" => ply.Role.Team.ToString(),
-                            "ROOM" => ply.CurrentRoom.Type.ToString(),
-                            "ZONE" => ply.Zone.ToString(),
-                            "HP" or "HEALTH" => ply.Health.ToString(),
-                            "INVCOUNT" => ply.Items.Count.ToString(),
-                            "INV" => string.Join(", ", ply.Items.Select(item => CustomItem.TryGet(item, out CustomItem ci) ? ci.Name : item.Type.ToString())),
-                            "HELDITEM" => (CustomItem.TryGet(ply.CurrentItem, out CustomItem ci) ? ci.Name : ply.CurrentItem?.Type.ToString()) ?? ItemType.None.ToString(),
-                            "GOD" => ply.IsGodModeEnabled.ToString().ToUpper(),
-                            "POS" => $"{ply.Position.x} {ply.Position.y} {ply.Position.z}",
-                            "POSX" => ply.Position.x.ToString(),
-                            "POSY" => ply.Position.y.ToString(),
-                            "POSZ" => ply.Position.z.ToString(),
-                            "TIER" when ply.Role is Scp079Role scp079role => scp079role.Level.ToString(),
-                            "TIER" => "0",
-                            "GROUP" => ply.GroupName,
-                            "CUFFED" => ply.IsCuffed.ToString().ToUpper(),
-                            "CUSTOMINFO" => ply.CustomInfo.ToString(),
-                            _ => ply.Nickname,
-                        };
-                    }).OrderBy(s => s);
-                    return string.Join(", ", display).Trim();
-                }
-
-                throw new ArgumentException(ErrorGen.Get(131, Arguments[0]));
-=======
-                        "NAME" => ply.Nickname,
-                        "DISPLAYNAME" => ply.DisplayNickname,
-                        "DPNAME" => ply.DisplayNickname,
-                        "USERID" => ply.UserId,
-                        "PLAYERID" => ply.Id.ToString(),
-                        "ROLE" => ply.Role.Type.ToString(),
-                        "TEAM" => ply.Role.Team.ToString(),
-                        "ROOM" => ply.CurrentRoom.Type.ToString(),
-                        "ZONE" => ply.Zone.ToString(),
-                        "HP" or "HEALTH" => ply.Health.ToString(),
-                        "INVCOUNT" => ply.Items.Count.ToString(),
-                        "INV" => string.Join(", ", ply.Items.Select(item => CustomItem.TryGet(item, out CustomItem ci) ? ci.Name : item.Type.ToString())),
-                        "HELDITEM" => (CustomItem.TryGet(ply.CurrentItem, out CustomItem ci) ? ci.Name : ply.CurrentItem?.Type.ToString()) ?? ItemType.None.ToString(),
-                        "GOD" => ply.IsGodModeEnabled.ToString().ToUpper(),
-                        "POS" => $"{ply.Position.x} {ply.Position.y} {ply.Position.z}",
-                        "POSX" => ply.Position.x.ToString(),
-                        "POSY" => ply.Position.y.ToString(),
-                        "POSZ" => ply.Position.z.ToString(),
-                        "TIER" when ply.Role is Scp079Role scp079role => scp079role.Level.ToString(),
-                        "TIER" => "0",
-                        "GROUP" => ply.GroupName,
-                        "CUFFED" => ply.IsCuffed.ToString().ToUpper(),
-                        _ => ply.Nickname,
-                    };
-                }).OrderBy(s => s);
-
-                return string.Join(", ", display).Trim();
->>>>>>> b4756744
-            }
-        }
-
-        /// <inheritdoc/>
-        public string LongDescription => @"This variable is designed to only be used with a player variable containing one player. However, it CAN be used with multiple players, and will list the display in the form of a comma-separated list.
-Do not use this variable for using player variables in commands. Use the 'C' variable for this.
-The following options are valid selector options:
-- NAME
-- DISPLAYNAME / DPNAME
-- USERID
-- PLAYERID
-- ROLE
-- TEAM
-- ROOM
-- ZONE
-- HP / HEALTH
-- INVCOUNT
-- INV
-- HELDITEM
-- GOD
-- POS
-- POSX
-- POSY
-- POSZ
-- TIER
-- GROUP
-- CUFFED
-- CUSTOMINFO
-Invalid options will default to the 'NAME' selector.";
-    }
-
-    public class RandomRoom : IStringVariable, IArgumentVariable, INeedSourceVariable
-    {
-        /// <inheritdoc/>
-        public string Name => "{RANDOMROOM}";
-
-        /// <inheritdoc/>
-        public string Description => "Gets the RoomType of a random room. Can be filtered by zone.";
-
-        /// <inheritdoc/>
-        public string[] RawArguments { get; set; }
-
-        /// <inheritdoc/>
-        public object[] Arguments { get; set; }
-
-        /// <inheritdoc/>
-        public Argument[] ExpectedArguments { get; } = new[]
-        {
-            new Argument("zone", typeof(ZoneType), "A zone to filter by (optional).", false),
-        };
-
-        /// <inheritdoc/>
-        public Script Source { get; set; }
-
-        /// <inheritdoc/>
-        public string Value
-        {
-            get
-            {
-                ZoneType filter = ZoneType.Unspecified;
-
-                if (Arguments.Length > 0)
-                    filter = (ZoneType)Arguments[0];
-
-                IEnumerable<Room> validRooms = Room.List.Where(room => room.Type != RoomType.Pocket);
-
-                if (filter is not ZoneType.Unspecified)
-                    validRooms = validRooms.Where(room => room.Zone.HasFlag(filter));
-
-                List<Room> newList = validRooms.ToList();
-                return newList[UnityEngine.Random.Range(0, newList.Count)].Type.ToString();
-            }
-        }
-    }
-
-    public class RandomDoor : IStringVariable, IArgumentVariable, INeedSourceVariable
-    {
-        /// <inheritdoc/>
-        public string Name => "{RANDOMDOOR}";
-
-        /// <inheritdoc/>
-        public string Description => "Gets the DoorType of a random door. Can be filtered by zone.";
-
-        /// <inheritdoc/>
-        public string[] Arguments { get; set; }
-
-        /// <inheritdoc/>
-        public Argument[] ExpectedArguments { get; } = new[]
-        {
-            new Argument("zone", typeof(ZoneType), "A zone to filter by (optional).", false),
-        };
-
-        /// <inheritdoc/>
-        public Script Source { get; set; }
-
-        /// <inheritdoc/>
-        public string Value
-        {
-            get
-            {
-                ZoneType filter = ZoneType.Unspecified;
-
-                if (Arguments.Length > 0 && !VariableSystem.TryParse(Arguments[0], out filter, Source, false))
-                {
-                    throw new ArgumentException($"Provided value '{Arguments[0]}' is not a valid ZoneType.");
-                }
-
-                IEnumerable<Door> validDoors = Door.List;
-
-                if (filter is not ZoneType.Unspecified)
-                {
-                    validDoors = validDoors.Where(door => door.Zone.HasFlag(filter));
-                }
-
-                List<Door> newList = validDoors.ToList();
-                return newList[UnityEngine.Random.Range(0, newList.Count)].Type.ToString();
-            }
-        }
-    }
-
-    public class Log : IStringVariable, IArgumentVariable, INeedSourceVariable
-    {
-        /// <inheritdoc/>
-        public string Name => "{LOG}";
-
-        /// <inheritdoc/>
-        public string Description => "Shows the name of the variable with its value. Useful for quick debugging.";
-
-        /// <inheritdoc/>
-        public string[] RawArguments { get; set; }
-
-        /// <inheritdoc/>
-        public object[] Arguments { get; set; }
-
-        /// <inheritdoc/>
-        public Script Source { get; set; }
-
-        /// <inheritdoc/>
-        public Argument[] ExpectedArguments => new[]
-        {
-             new Argument("variable", typeof(IConditionVariable), "The name of the variable.", true),
-        };
-
-        /// <inheritdoc/>
-        public string Value
-        {
-            get
-            {
-                IConditionVariable variable = (IConditionVariable)Arguments[0];
-
-                return variable switch
-                {
-                    IStringVariable strV => $"{strV.Name} = {strV.Value}",
-                    IFloatVariable floatV => $"{floatV.Name} = {floatV.Value}",
-                    ILongVariable longV => $"{longV.Name} = {longV.Value}",
-                    IBoolVariable boolV => $"{boolV.Name} = {boolV.Value}",
-                    _ => $"{variable.Name} = UNKNOWN VALUE",
-                };
-            }
-        }
-    }
-
-    public class Index : IStringVariable, IArgumentVariable, INeedSourceVariable
-    {
-        /// <inheritdoc/>
-        public string Name => "{INDEX}";
-
-        /// <inheritdoc/>
-        public string Description => "Extract a certain part of a variables value using an index.";
-
-        /// <inheritdoc/>
-        public string[] RawArguments { get; set; }
-
-        /// <inheritdoc/>
-        public object[] Arguments { get; set; }
-
-        /// <inheritdoc/>
-        public Script Source { get; set; }
-
-        /// <inheritdoc/>
-        public Argument[] ExpectedArguments => new[]
-        {
-             new Argument("variable", typeof(IStringVariable), "The name of the variable.", true),
-             new Argument("index", typeof(int), "The place from which the value should be taken.", true),
-             new Argument("listSplitChar", typeof(char), "A character that will split the variable into a list.", false),
-        };
-
-        /// <inheritdoc/>
-        public string Value
-        {
-            get
-            {
-<<<<<<< HEAD
-                if (Arguments.Length < 2)
-                {
-                    throw new ArgumentException(MsgGen.VariableArgCount(Name, "variable"));
-                }
-
-                if (!VariableSystem.TryGetVariable(Arguments[0], out IConditionVariable variable, out _, Source, false))
-                {
-                    throw new ArgumentException($"'{Arguments[0]}' is not a valid variable.");
-                }
-
-                string value;
-
-                if (variable is IStringVariable strValue)
-                {
-                    value = strValue.Value;
-                }
-                else if (variable is IFloatVariable floatValue)
-                {
-                    value = floatValue.Value.ToString();
-                }
-                else
-                {
-                    throw new ArgumentException($"Provided variable '{Arguments[0]}' is not a valid variable for this operation.");
-                }
-
-=======
-                IStringVariable value = (IStringVariable)Arguments[0];
-                int index = (int)Arguments[1];
->>>>>>> b4756744
-                string result;
-
-                if (Arguments.Length >= 3)
-                {
-<<<<<<< HEAD
-                    string delimiter = VariableSystem.ReplaceVariable(Arguments[2]);
-=======
-                    char listSplitChar = (char)Arguments[2];
->>>>>>> b4756744
-
-                    List<string> resultList = value.Split(new[] { delimiter }, StringSplitOptions.None).ToList();
-
-                    if (index < resultList.Count) index = resultList.Count - 1;
-
-                    result = resultList[index].Trim();
-                }
-                else
-                {
-                    result = value[index].ToString();
-                }
-
-                return result;
-            }
-        }
-    }
-}
+﻿namespace ScriptedEvents.Variables.Strings
+{
+#pragma warning disable SA1402 // File may only contain a single type
+    using System;
+    using System.Collections.Generic;
+    using System.Linq;
+    using Exiled.API.Enums;
+    using Exiled.API.Features;
+    using Exiled.API.Features.Roles;
+    using Exiled.CustomItems.API.Features;
+    using ScriptedEvents.API.Extensions;
+    using ScriptedEvents.API.Features;
+    using ScriptedEvents.API.Interfaces;
+    using ScriptedEvents.Structures;
+    using ScriptedEvents.Variables;
+    using ScriptedEvents.Variables.Interfaces;
+    using Exiled.API.Features.Doors;
+
+    public class StringVariables : IVariableGroup
+    {
+        /// <inheritdoc/>
+        public string GroupName => "Strings";
+
+        /// <inheritdoc/>
+        public IVariable[] Variables { get; } = new IVariable[]
+        {
+            new PlayerData(),
+            new Len(),
+            new Command(),
+            new Show(),
+            new RandomRoom(),
+            new Log(),
+            new Index(),
+            new RandomDoor(),
+        };
+    }
+
+    public class PlayerData : IStringVariable, IArgumentVariable, INeedSourceVariable
+    {
+        /// <inheritdoc/>
+        public string Name => "{PLAYERDATA}";
+
+        /// <inheritdoc/>
+        public string Description => "Retrieves the value of a key from a player's player data.";
+
+        /// <inheritdoc/>
+        public string[] RawArguments { get; set; }
+
+        /// <inheritdoc/>
+        public object[] Arguments { get; set; }
+
+        /// <inheritdoc/>
+        public Argument[] ExpectedArguments => new[]
+        {
+            new Argument("player", typeof(IPlayerVariable), "The player to get the key from. MUST BE ONLY ONE PLAYER", true),
+            new Argument("keyName", typeof(string), "The name of the key.", true),
+        };
+
+        /// <inheritdoc/>
+        public Script Source { get; set; } = null;
+
+        /// <inheritdoc/>
+        public string Value
+        {
+            get
+            {
+                List<Player> players = ((IPlayerVariable)Arguments[0]).Players.ToList();
+                string key = (string)Arguments[1];
+
+                if (players.Count > 1)
+                    throw new ArgumentException("The 'PLAYERDATA' variable only works with one player!");
+                if (players[0].SessionVariables.ContainsKey(key))
+                    return players[0].SessionVariables[key].ToString();
+
+                return "NONE";
+            }
+        }
+    }
+
+    public class Len : IFloatVariable, IArgumentVariable, INeedSourceVariable
+    {
+        /// <inheritdoc/>
+        public string Name => "{LEN}";
+
+        /// <inheritdoc/>
+        public string Description => "Reveals the length of a player variable.";
+
+        /// <inheritdoc/>
+        public string[] RawArguments { get; set; }
+
+        /// <inheritdoc/>
+        public object[] Arguments { get; set; }
+
+        /// <inheritdoc/>
+        public Argument[] ExpectedArguments => new[]
+        {
+            new Argument("name", typeof(IPlayerVariable), "The name of the player variable to retrieve the length of.", true),
+        };
+
+        /// <inheritdoc/>
+        public Script Source { get; set; } = null;
+
+        /// <inheritdoc/>
+        public float Value
+        {
+            get
+            {
+                IPlayerVariable variable = (IPlayerVariable)Arguments[0];
+                return variable.Players.Count();
+            }
+        }
+    }
+
+    public class Command : IStringVariable, IArgumentVariable, INeedSourceVariable
+    {
+        /// <inheritdoc/>
+        public string Name => "{C}";
+
+        /// <inheritdoc/>
+        public string Description => "Convert a player variable into a format to use with commands.";
+
+        /// <inheritdoc/>
+        public string[] RawArguments { get; set; }
+
+        /// <inheritdoc/>
+        public object[] Arguments { get; set; }
+
+        /// <inheritdoc/>
+        public Argument[] ExpectedArguments { get; } = new[]
+        {
+            new Argument("name", typeof(IPlayerVariable), "The name of the player variable.", true),
+        };
+
+        /// <inheritdoc/>
+        public Script Source { get; set; }
+
+        /// <inheritdoc/>
+        public string Value
+        {
+            get
+            {
+                IPlayerVariable variable = (IPlayerVariable)Arguments[0];
+
+                if (variable is IArgumentVariable)
+                {
+                    throw new ArgumentException(ErrorGen.Get(138, "C"));
+                }
+
+                if (variable.Players.Count() == 0)
+                    return string.Empty;
+
+                return string.Join(".", variable.Players.Select(plr => plr.Id.ToString()));
+            }
+        }
+    }
+
+    public class Show : IStringVariable, IArgumentVariable, INeedSourceVariable, ILongDescription
+    {
+        /// <inheritdoc/>
+        public string Name => "{SHOW}";
+
+        /// <inheritdoc/>
+        public string Description => "Reveal certain properties about the players in a player variable.";
+
+        /// <inheritdoc/>
+        public string[] RawArguments { get; set; }
+
+        /// <inheritdoc/>
+        public object[] Arguments { get; set; }
+
+        /// <inheritdoc/>
+        public Argument[] ExpectedArguments => new[]
+        {
+            new Argument("name", typeof(IPlayerVariable), "The name of the player variable to show.", true),
+            new Argument("selector", typeof(string), "The type to show. Defaults to \"NAME\".", false),
+        };
+
+        /// <inheritdoc/>
+        public Script Source { get; set; } = null;
+
+        /// <inheritdoc/>
+        public string Value
+        {
+            get
+            {
+                string selector = "NAME";
+
+                if (Arguments.Length > 1)
+                    selector = Arguments[1].ToUpper();
+
+                IEnumerable<Player> players = ((IPlayerVariable)Arguments[0]).Players;
+                IOrderedEnumerable<string> display = players.Select(ply =>
+                {
+                    return selector switch
+                    {
+                        return selector switch
+                        {
+                            "NAME" => ply.Nickname,
+                            "DISPLAYNAME" => ply.DisplayNickname,
+                            "DPNAME" => ply.DisplayNickname,
+                            "USERID" => ply.UserId,
+                            "PLAYERID" => ply.Id.ToString(),
+                            "ROLE" => ply.Role.Type.ToString(),
+                            "TEAM" => ply.Role.Team.ToString(),
+                            "ROOM" => ply.CurrentRoom.Type.ToString(),
+                            "ZONE" => ply.Zone.ToString(),
+                            "HP" or "HEALTH" => ply.Health.ToString(),
+                            "INVCOUNT" => ply.Items.Count.ToString(),
+                            "INV" => string.Join(", ", ply.Items.Select(item => CustomItem.TryGet(item, out CustomItem ci) ? ci.Name : item.Type.ToString())),
+                            "HELDITEM" => (CustomItem.TryGet(ply.CurrentItem, out CustomItem ci) ? ci.Name : ply.CurrentItem?.Type.ToString()) ?? ItemType.None.ToString(),
+                            "GOD" => ply.IsGodModeEnabled.ToString().ToUpper(),
+                            "POS" => $"{ply.Position.x} {ply.Position.y} {ply.Position.z}",
+                            "POSX" => ply.Position.x.ToString(),
+                            "POSY" => ply.Position.y.ToString(),
+                            "POSZ" => ply.Position.z.ToString(),
+                            "TIER" when ply.Role is Scp079Role scp079role => scp079role.Level.ToString(),
+                            "TIER" => "0",
+                            "GROUP" => ply.GroupName,
+                            "CUFFED" => ply.IsCuffed.ToString().ToUpper(),
+                            "CUSTOMINFO" => ply.CustomInfo.ToString(),
+                            _ => ply.Nickname,
+                        };
+                    }).OrderBy(s => s);
+                    return string.Join(", ", display).Trim();
+                }
+                return string.Join(", ", display).Trim();
+            }
+        }
+
+        /// <inheritdoc/>
+        public string LongDescription => @"This variable is designed to only be used with a player variable containing one player. However, it CAN be used with multiple players, and will list the display in the form of a comma-separated list.
+Do not use this variable for using player variables in commands. Use the 'C' variable for this.
+The following options are valid selector options:
+- NAME
+- DISPLAYNAME / DPNAME
+- USERID
+- PLAYERID
+- ROLE
+- TEAM
+- ROOM
+- ZONE
+- HP / HEALTH
+- INVCOUNT
+- INV
+- HELDITEM
+- GOD
+- POS
+- POSX
+- POSY
+- POSZ
+- TIER
+- GROUP
+- CUFFED
+- CUSTOMINFO
+Invalid options will default to the 'NAME' selector.";
+    }
+
+    public class RandomRoom : IStringVariable, IArgumentVariable, INeedSourceVariable
+    {
+        /// <inheritdoc/>
+        public string Name => "{RANDOMROOM}";
+
+        /// <inheritdoc/>
+        public string Description => "Gets the RoomType of a random room. Can be filtered by zone.";
+
+        /// <inheritdoc/>
+        public string[] RawArguments { get; set; }
+
+        /// <inheritdoc/>
+        public object[] Arguments { get; set; }
+
+        /// <inheritdoc/>
+        public Argument[] ExpectedArguments { get; } = new[]
+        {
+            new Argument("zone", typeof(ZoneType), "A zone to filter by (optional).", false),
+        };
+
+        /// <inheritdoc/>
+        public Script Source { get; set; }
+
+        /// <inheritdoc/>
+        public string Value
+        {
+            get
+            {
+                ZoneType filter = ZoneType.Unspecified;
+
+                if (Arguments.Length > 0)
+                    filter = (ZoneType)Arguments[0];
+
+                IEnumerable<Room> validRooms = Room.List.Where(room => room.Type != RoomType.Pocket);
+
+                if (filter is not ZoneType.Unspecified)
+                    validRooms = validRooms.Where(room => room.Zone.HasFlag(filter));
+
+                List<Room> newList = validRooms.ToList();
+                return newList[UnityEngine.Random.Range(0, newList.Count)].Type.ToString();
+            }
+        }
+    }
+
+    public class RandomDoor : IStringVariable, IArgumentVariable, INeedSourceVariable
+    {
+        /// <inheritdoc/>
+        public string Name => "{RANDOMDOOR}";
+
+        /// <inheritdoc/>
+        public string Description => "Gets the DoorType of a random door. Can be filtered by zone.";
+
+        /// <inheritdoc/>
+        public string[] Arguments { get; set; }
+
+        /// <inheritdoc/>
+        public Argument[] ExpectedArguments { get; } = new[]
+        {
+            new Argument("zone", typeof(ZoneType), "A zone to filter by (optional).", false),
+        };
+
+        /// <inheritdoc/>
+        public Script Source { get; set; }
+
+        /// <inheritdoc/>
+        public string Value
+        {
+            get
+            {
+                ZoneType filter = ZoneType.Unspecified;
+
+                if (Arguments.Length > 0 && !VariableSystem.TryParse(Arguments[0], out filter, Source, false))
+                {
+                    throw new ArgumentException($"Provided value '{Arguments[0]}' is not a valid ZoneType.");
+                }
+
+                IEnumerable<Door> validDoors = Door.List;
+
+                if (filter is not ZoneType.Unspecified)
+                {
+                    validDoors = validDoors.Where(door => door.Zone.HasFlag(filter));
+                }
+
+                List<Door> newList = validDoors.ToList();
+                return newList[UnityEngine.Random.Range(0, newList.Count)].Type.ToString();
+            }
+        }
+    }
+
+    public class Log : IStringVariable, IArgumentVariable, INeedSourceVariable
+    {
+        /// <inheritdoc/>
+        public string Name => "{LOG}";
+
+        /// <inheritdoc/>
+        public string Description => "Shows the name of the variable with its value. Useful for quick debugging.";
+
+        /// <inheritdoc/>
+        public string[] RawArguments { get; set; }
+
+        /// <inheritdoc/>
+        public object[] Arguments { get; set; }
+
+        /// <inheritdoc/>
+        public Script Source { get; set; }
+
+        /// <inheritdoc/>
+        public Argument[] ExpectedArguments => new[]
+        {
+             new Argument("variable", typeof(IConditionVariable), "The name of the variable.", true),
+        };
+
+        /// <inheritdoc/>
+        public string Value
+        {
+            get
+            {
+                IConditionVariable variable = (IConditionVariable)Arguments[0];
+
+                return variable switch
+                {
+                    IStringVariable strV => $"{strV.Name} = {strV.Value}",
+                    IFloatVariable floatV => $"{floatV.Name} = {floatV.Value}",
+                    ILongVariable longV => $"{longV.Name} = {longV.Value}",
+                    IBoolVariable boolV => $"{boolV.Name} = {boolV.Value}",
+                    _ => $"{variable.Name} = UNKNOWN VALUE",
+                };
+            }
+        }
+    }
+
+    public class Index : IStringVariable, IArgumentVariable, INeedSourceVariable
+    {
+        /// <inheritdoc/>
+        public string Name => "{INDEX}";
+
+        /// <inheritdoc/>
+        public string Description => "Extract a certain part of a variables value using an index.";
+
+        /// <inheritdoc/>
+        public string[] RawArguments { get; set; }
+
+        /// <inheritdoc/>
+        public object[] Arguments { get; set; }
+
+        /// <inheritdoc/>
+        public Script Source { get; set; }
+
+        /// <inheritdoc/>
+        public Argument[] ExpectedArguments => new[]
+        {
+             new Argument("variable", typeof(IStringVariable), "The name of the variable.", true),
+             new Argument("index", typeof(int), "The place from which the value should be taken.", true),
+             new Argument("listSplitChar", typeof(char), "A character that will split the variable into a list.", false),
+        };
+
+        /// <inheritdoc/>
+        public string Value
+        {
+            get
+            {
+
+                IStringVariable value = (IStringVariable)Arguments[0];
+                int index = (int)Arguments[1];
+                string result;
+
+                if (Arguments.Length >= 3)
+                {
+                    string delimiter = VariableSystem.ReplaceVariable(Arguments[2]);
+                    char listSplitChar = (char)Arguments[2];
+
+                    List<string> resultList = value.Split(new[] { delimiter }, StringSplitOptions.None).ToList();
+
+                    if (index < resultList.Count) index = resultList.Count - 1;
+
+                    result = resultList[index].Trim();
+                }
+                else
+                {
+                    result = value[index].ToString();
+                }
+
+                return result;
+            }
+        }
+    }
+}