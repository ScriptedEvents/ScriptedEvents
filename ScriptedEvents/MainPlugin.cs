--- conflicted
+++ resolved
@@ -1,376 +1,372 @@
-﻿namespace ScriptedEvents
-{
-    using System;
-    using System.Collections.Generic;
-    using System.IO;
-    using System.Linq;
-    using System.Reflection;
-
-    using Exiled.API.Enums;
-    using Exiled.API.Features;
-
-    using Exiled.Events;
-    using Exiled.Events.Features;
-    using Exiled.Loader;
-
-    using MEC;
-    using RemoteAdmin;
-    using ScriptedEvents.API.Enums;
-    using ScriptedEvents.API.Features;
-    using ScriptedEvents.Commands;
-    using ScriptedEvents.DemoScripts;
-    using ScriptedEvents.Variables;
-
-    using Event = Exiled.Events.Features.Event;
-    using MapHandler = Exiled.Events.Handlers.Map;
-    using PlayerHandler = Exiled.Events.Handlers.Player;
-    using Scp330Handler = Exiled.Events.Handlers.Scp330;
-    using Scp914Handler = Exiled.Events.Handlers.Scp914;
-    using ServerHandler = Exiled.Events.Handlers.Server;
-
-    public class MainPlugin : Plugin<Config>
-    {
-        /// <summary>
-        /// Whether or not this build of the plugin is experimental.
-        /// </summary>
-        public const bool IsExperimental = true;
-
-        /// <summary>
-        /// Gets a link to the Scripted Events Discord server.
-        /// </summary>
-        public const string DiscordUrl = "https://discord.gg/3j54zBnbbD";
-
-        /// <summary>
-        /// Gets a link to the plugin's GitHub page.
-        /// </summary>
-        public const string GitHub = "https://github.com/Thundermaker300/ScriptedEvents";
-
-        /// <summary>
-        /// Gets or sets the plugin singleton.
-        /// </summary>
-        public static MainPlugin Singleton { get; set; }
-
-        /// <summary>
-        /// Gets the plugin Config singleton.
-        /// </summary>
-        public static Config Configs => Singleton?.Config;
-
-        /// <summary>
-        /// Gets or sets the Event Handlers singleton.
-        /// </summary>
-        public static EventHandlers Handlers { get; set; }
-
-        /// <summary>
-        /// Gets a list of demo scripts.
-        /// </summary>
-        public static IDemoScript[] DemoScripts { get; } = new IDemoScript[]
-        {
-            new About(),
-            new DemoScript(),
-            new ConditionSamples(),
-        };
-
-        /// <summary>
-        /// Gets an array of Event "Handler" types defined by Exiled.
-        /// </summary>
-        public static Type[] HandlerTypes { get; } = Loader.Plugins.First(plug => plug.Name == "Exiled.Events")
-            .Assembly.GetTypes().Where(t => t.FullName.Equals($"Exiled.Events.Handlers.{t.Name}")).ToArray();
-
-        public static List<Tuple<EventInfo, Delegate>> StoredDelegates { get; } = new();
-
-        /// <inheritdoc/>
-        public override string Name => "ScriptedEvents";
-
-        /// <inheritdoc/>
-        public override string Author => "Thunder + Johnodon";
-
-        /// <inheritdoc/>
-        public override Version Version => new(2, 4, 0);
-
-        /// <inheritdoc/>
-        public override Version RequiredExiledVersion => new(8, 0, 0);
-
-        /// <inheritdoc/>
-        public override PluginPriority Priority => PluginPriority.High;
-
-        /// <summary>
-        /// Equivalent to <see cref="Log.Info(string)"/>, but checks the EnableLogs ScriptedEvents config first.
-        /// </summary>
-        /// <param name="message">The message to log.</param>
-        public static void Info(string message)
-        {
-            if (Singleton.Config.EnableLogs)
-                Log.Info(message);
-        }
-
-        /// <inheritdoc/>
-        public override void OnEnabled()
-        {
-            base.OnEnabled();
-
-            Singleton = this;
-            Handlers = new();
-
-            if (!Directory.Exists(ScriptHelper.ScriptPath))
-            {
-                try
-                {
-                    DirectoryInfo info = Directory.CreateDirectory(ScriptHelper.ScriptPath);
-                    DirectoryInfo demoScriptFolder = Directory.CreateDirectory(Path.Combine(info.FullName, "DemoScripts"));
-                    foreach (IDemoScript demo in DemoScripts)
-                    {
-                        File.WriteAllText(Path.Combine(demoScriptFolder.FullName, $"{demo.FileName}.txt"), demo.Contents);
-                    }
-                }
-                catch (UnauthorizedAccessException e)
-                {
-                    Log.Error($"Unable to create the required ScriptedEvents directories due to a permission error. Please ensure that ScriptedEvents has proper system permissions to Exiled's Config folder. [Error Code: SE-106] Full error: {e}");
-                    return;
-                }
-                catch (Exception e)
-                {
-                    Log.Error($"Unable to load ScriptedEvents due to a directory error. [Error Code: SE-107] {e}");
-                    return;
-                }
-
-                // Welcome message :)
-                // 3s delay to show after other console spam
-                Timing.CallDelayed(3f, () =>
-                {
-                    Log.Warn($"Thank you for installing Scripted Events! View the README file located at {ScriptHelper.ScriptPath} for information on how to use and get the most out of this plugin.");
-                });
-            }
-
-            if (IsExperimental)
-            {
-                Log.Warn($"This ScriptedEvents DLL is marked as Experimental. Use at your own risk; expect bugs and issues.");
-            }
-
-            PlayerHandler.ChangingRole += Handlers.OnChangingRole;
-            PlayerHandler.Hurting += Handlers.OnHurting;
-            PlayerHandler.Died += Handlers.OnDied;
-            PlayerHandler.Dying += Handlers.OnDying;
-            PlayerHandler.TriggeringTesla += Handlers.OnTriggeringTesla;
-            PlayerHandler.Shooting += Handlers.OnShooting;
-            PlayerHandler.DroppingAmmo += Handlers.OnDroppingItem;
-            PlayerHandler.DroppingItem += Handlers.OnDroppingItem;
-            PlayerHandler.SearchingPickup += Handlers.OnSearchingPickup;
-            PlayerHandler.InteractingLocker += Handlers.OnInteractingLocker;
-            PlayerHandler.InteractingElevator += Handlers.OnInteractingElevator;
-            PlayerHandler.Escaping += Handlers.OnEscaping;
-            PlayerHandler.Spawned += Handlers.OnSpawned;
-
-            PlayerHandler.PickingUpItem += Handlers.OnPickingUpItem;
-            PlayerHandler.ChangingRadioPreset += Handlers.OnChangingRadioPreset;
-
-            PlayerHandler.ActivatingWarheadPanel += Handlers.OnActivatingWarheadPanel;
-            Exiled.Events.Handlers.Warhead.Starting += Handlers.OnStartingWarhead; // why is this located specially??
-
-            PlayerHandler.ActivatingGenerator += Handlers.GeneratorEvent;
-            PlayerHandler.OpeningGenerator += Handlers.GeneratorEvent;
-            PlayerHandler.StoppingGenerator += Handlers.GeneratorEvent;
-            PlayerHandler.UnlockingGenerator += Handlers.GeneratorEvent;
-
-            PlayerHandler.EnteringEnvironmentalHazard += Handlers.OnHazardEvent;
-            PlayerHandler.ExitingEnvironmentalHazard += Handlers.OnHazardEvent;
-
-            PlayerHandler.ActivatingWorkstation += Handlers.OnWorkStationEvent;
-            PlayerHandler.DeactivatingWorkstation += Handlers.OnWorkStationEvent;
-
-            MapHandler.AnnouncingNtfEntrance += Handlers.OnAnnouncingNtfEntrance;
-
-            Scp330Handler.InteractingScp330 += Handlers.OnScp330Event;
-
-            Scp914Handler.Activating += Handlers.OnScp914Event;
-            Scp914Handler.ChangingKnobSetting += Handlers.OnScp914Event;
-            Scp914Handler.UpgradingPickup += Handlers.OnScp914Event;
-            Scp914Handler.UpgradingInventoryItem += Handlers.OnScp914Event;
-            Scp914Handler.UpgradingPlayer += Handlers.OnScp914Event;
-
-            ServerHandler.RestartingRound += Handlers.OnRestarting;
-            ServerHandler.WaitingForPlayers += Handlers.OnWaitingForPlayers;
-            ServerHandler.RoundStarted += Handlers.OnRoundStarted;
-            ServerHandler.RespawningTeam += Handlers.OnRespawningTeam;
-
-            // Setup systems
-            ApiHelper.RegisterActions();
-            VariableSystem.Setup();
-
-            // "On" config
-            foreach (KeyValuePair<string, List<string>> ev in Configs.On)
-            {
-                bool made = false;
-                foreach (Type handler in HandlerTypes)
-                {
-                    // Credit to DevTools for below code.
-                    Delegate @delegate = null;
-                    PropertyInfo propertyInfo = handler.GetProperty(ev.Key);
-                    EventInfo eventInfo = propertyInfo.PropertyType.GetEvent("InnerEvent", (BindingFlags)(-1));
-                    MethodInfo subscribe = propertyInfo.PropertyType.GetMethod("Subscribe");
-
-                    if (propertyInfo.PropertyType.GetGenericTypeDefinition() == typeof(Event<>))
-                    {
-                        @delegate = typeof(EventHandlers)
-                        .GetMethod(nameof(EventHandlers.OnArgumentedEvent))
-                            .MakeGenericMethod(eventInfo.EventHandlerType.GenericTypeArguments)
-                            .CreateDelegate(typeof(CustomEventHandler).MakeGenericType(eventInfo.EventHandlerType.GenericTypeArguments), Handlers);
-                    }
-                    else if (propertyInfo.PropertyType.GetGenericTypeDefinition() == typeof(Event))
-                    {
-                        @delegate = typeof(EventHandlers)
-                        .GetMethod(nameof(EventHandlers.OnNonArgumentedEvent))
-                        .CreateDelegate(typeof(CustomEventHandler));
-                        made = true;
-                        break;
-                    }
-                    else
-                    {
-                        Log.Warn(propertyInfo.Name);
-                        made = false;
-                        break;
-                    }
-
-                    subscribe.Invoke(propertyInfo.GetValue(null), new object[] { @delegate });
-                    StoredDelegates.Add(new Tuple<EventInfo, Delegate>(eventInfo, @delegate));
-                    made = true;
-
-                    if (!made)
-                    {
-<<<<<<< HEAD
-                        Log.Warn($"The specified event '{ev.Key}' in the 'On' config was not found!");
-=======
-                        Log.Warn($"The specified event '{ev.Key}' in the 'On' config was not found! [Error Code: SE-108]");
->>>>>>> 234cc146
-                    }
-
-                    // Delete help file on startup
-                    string helpPath = Path.Combine(ScriptHelper.ScriptPath, "HelpCommandResponse.txt");
-                    if (File.Exists(helpPath))
-                        File.Delete(helpPath);
-                }
-            }
-        }
-
-        /// <inheritdoc/>
-        public override void OnDisabled()
-        {
-            Handlers.OnRestarting();
-            base.OnDisabled();
-
-            PlayerHandler.ChangingRole -= Handlers.OnChangingRole;
-            PlayerHandler.Hurting -= Handlers.OnHurting;
-            PlayerHandler.Died -= Handlers.OnDied;
-            PlayerHandler.Dying -= Handlers.OnDying;
-            PlayerHandler.TriggeringTesla -= Handlers.OnTriggeringTesla;
-            PlayerHandler.Shooting -= Handlers.OnShooting;
-            PlayerHandler.DroppingAmmo -= Handlers.OnDroppingItem;
-            PlayerHandler.DroppingItem -= Handlers.OnDroppingItem;
-            PlayerHandler.SearchingPickup -= Handlers.OnSearchingPickup;
-            PlayerHandler.InteractingLocker -= Handlers.OnInteractingLocker;
-            PlayerHandler.InteractingElevator -= Handlers.OnInteractingElevator;
-            PlayerHandler.Escaping -= Handlers.OnEscaping;
-            PlayerHandler.Spawned -= Handlers.OnSpawned;
-
-            PlayerHandler.PickingUpItem -= Handlers.OnPickingUpItem;
-            PlayerHandler.ChangingRadioPreset -= Handlers.OnChangingRadioPreset;
-
-            PlayerHandler.ActivatingWarheadPanel -= Handlers.OnActivatingWarheadPanel;
-            Exiled.Events.Handlers.Warhead.Starting -= Handlers.OnStartingWarhead; // why is this located specially??
-
-            PlayerHandler.ActivatingGenerator -= Handlers.GeneratorEvent;
-            PlayerHandler.OpeningGenerator -= Handlers.GeneratorEvent;
-            PlayerHandler.StoppingGenerator -= Handlers.GeneratorEvent;
-            PlayerHandler.UnlockingGenerator -= Handlers.GeneratorEvent;
-
-            PlayerHandler.EnteringEnvironmentalHazard -= Handlers.OnHazardEvent;
-            PlayerHandler.ExitingEnvironmentalHazard -= Handlers.OnHazardEvent;
-
-            PlayerHandler.ActivatingWorkstation -= Handlers.OnWorkStationEvent;
-            PlayerHandler.DeactivatingWorkstation -= Handlers.OnWorkStationEvent;
-
-            MapHandler.AnnouncingNtfEntrance -= Handlers.OnAnnouncingNtfEntrance;
-
-            Scp330Handler.InteractingScp330 -= Handlers.OnScp330Event;
-
-            Scp914Handler.Activating -= Handlers.OnScp914Event;
-            Scp914Handler.ChangingKnobSetting -= Handlers.OnScp914Event;
-            Scp914Handler.UpgradingPickup -= Handlers.OnScp914Event;
-            Scp914Handler.UpgradingInventoryItem -= Handlers.OnScp914Event;
-            Scp914Handler.UpgradingPlayer -= Handlers.OnScp914Event;
-
-            ServerHandler.RestartingRound -= Handlers.OnRestarting;
-            ServerHandler.WaitingForPlayers -= Handlers.OnWaitingForPlayers;
-            ServerHandler.RoundStarted -= Handlers.OnRoundStarted;
-            ServerHandler.RespawningTeam -= Handlers.OnRespawningTeam;
-
-            for (int i = 0; i < StoredDelegates.Count; i++)
-            {
-                Tuple<EventInfo, Delegate> tuple = StoredDelegates[i];
-                EventInfo eventInfo = tuple.Item1;
-                Delegate handler = tuple.Item2;
-
-                if (eventInfo.DeclaringType != null)
-                {
-                    MethodInfo removeMethod = eventInfo.DeclaringType.GetMethod($"remove_{eventInfo.Name}", BindingFlags.Instance | BindingFlags.NonPublic);
-                    removeMethod.Invoke(null, new object[] { handler });
-                }
-                else
-                {
-                    MethodInfo removeMethod = eventInfo.GetRemoveMethod(true);
-                    removeMethod.Invoke(null, new[] { handler });
-                }
-
-                StoredDelegates.Remove(tuple);
-            }
-
-            ScriptHelper.StopAllScripts();
-            ScriptHelper.ActionTypes.Clear();
-
-            Singleton = null;
-            Handlers = null;
-        }
-
-        public override void OnRegisteringCommands()
-        {
-            foreach (Structures.CustomCommand custom in Config.Commands)
-            {
-                if (custom.Name == string.Empty)
-                {
-                    Log.Warn($"Custom command is defined without a name. [Error Code: SE-128]");
-                    continue;
-                }
-
-                if (custom.Run is null || custom.Run.Count == 0)
-                {
-                    Log.Warn($"Custom command '{custom.Name}' ({custom.Type}) will not be created because it is set to run zero scripts. [Error Code: SE-129]");
-                    continue;
-                }
-
-                CustomCommand command = new()
-                {
-                    Command = custom.Name,
-                    Description = custom.Description,
-                    Aliases = new string[0],
-                    Type = custom.Type,
-                    Permission = custom.Permission == string.Empty ? "script.command" : "script.command." + custom.Permission,
-                    Scripts = custom.Run.ToArray(),
-                };
-
-                switch (command.Type)
-                {
-                    case CommandType.PlayerConsole:
-                        QueryProcessor.DotCommandHandler.RegisterCommand(command);
-                        break;
-                    case CommandType.ServerConsole:
-                        GameCore.Console.singleton.ConsoleCommandHandler.RegisterCommand(command);
-                        break;
-                    case CommandType.RemoteAdmin:
-                        CommandProcessor.RemoteAdminCommandHandler.RegisterCommand(command);
-                        break;
-                }
-            }
-
-            base.OnRegisteringCommands();
-        }
-    }
-}
+﻿namespace ScriptedEvents
+{
+    using System;
+    using System.Collections.Generic;
+    using System.IO;
+    using System.Linq;
+    using System.Reflection;
+
+    using Exiled.API.Enums;
+    using Exiled.API.Features;
+
+    using Exiled.Events;
+    using Exiled.Events.Features;
+    using Exiled.Loader;
+
+    using MEC;
+    using RemoteAdmin;
+    using ScriptedEvents.API.Enums;
+    using ScriptedEvents.API.Features;
+    using ScriptedEvents.Commands;
+    using ScriptedEvents.DemoScripts;
+    using ScriptedEvents.Variables;
+
+    using Event = Exiled.Events.Features.Event;
+    using MapHandler = Exiled.Events.Handlers.Map;
+    using PlayerHandler = Exiled.Events.Handlers.Player;
+    using Scp330Handler = Exiled.Events.Handlers.Scp330;
+    using Scp914Handler = Exiled.Events.Handlers.Scp914;
+    using ServerHandler = Exiled.Events.Handlers.Server;
+
+    public class MainPlugin : Plugin<Config>
+    {
+        /// <summary>
+        /// Whether or not this build of the plugin is experimental.
+        /// </summary>
+        public const bool IsExperimental = true;
+
+        /// <summary>
+        /// Gets a link to the Scripted Events Discord server.
+        /// </summary>
+        public const string DiscordUrl = "https://discord.gg/3j54zBnbbD";
+
+        /// <summary>
+        /// Gets a link to the plugin's GitHub page.
+        /// </summary>
+        public const string GitHub = "https://github.com/Thundermaker300/ScriptedEvents";
+
+        /// <summary>
+        /// Gets or sets the plugin singleton.
+        /// </summary>
+        public static MainPlugin Singleton { get; set; }
+
+        /// <summary>
+        /// Gets the plugin Config singleton.
+        /// </summary>
+        public static Config Configs => Singleton?.Config;
+
+        /// <summary>
+        /// Gets or sets the Event Handlers singleton.
+        /// </summary>
+        public static EventHandlers Handlers { get; set; }
+
+        /// <summary>
+        /// Gets a list of demo scripts.
+        /// </summary>
+        public static IDemoScript[] DemoScripts { get; } = new IDemoScript[]
+        {
+            new About(),
+            new DemoScript(),
+            new ConditionSamples(),
+        };
+
+        /// <summary>
+        /// Gets an array of Event "Handler" types defined by Exiled.
+        /// </summary>
+        public static Type[] HandlerTypes { get; } = Loader.Plugins.First(plug => plug.Name == "Exiled.Events")
+            .Assembly.GetTypes().Where(t => t.FullName.Equals($"Exiled.Events.Handlers.{t.Name}")).ToArray();
+
+        public static List<Tuple<EventInfo, Delegate>> StoredDelegates { get; } = new();
+
+        /// <inheritdoc/>
+        public override string Name => "ScriptedEvents";
+
+        /// <inheritdoc/>
+        public override string Author => "Thunder + Johnodon";
+
+        /// <inheritdoc/>
+        public override Version Version => new(2, 4, 0);
+
+        /// <inheritdoc/>
+        public override Version RequiredExiledVersion => new(8, 0, 0);
+
+        /// <inheritdoc/>
+        public override PluginPriority Priority => PluginPriority.High;
+
+        /// <summary>
+        /// Equivalent to <see cref="Log.Info(string)"/>, but checks the EnableLogs ScriptedEvents config first.
+        /// </summary>
+        /// <param name="message">The message to log.</param>
+        public static void Info(string message)
+        {
+            if (Singleton.Config.EnableLogs)
+                Log.Info(message);
+        }
+
+        /// <inheritdoc/>
+        public override void OnEnabled()
+        {
+            base.OnEnabled();
+
+            Singleton = this;
+            Handlers = new();
+
+            if (!Directory.Exists(ScriptHelper.ScriptPath))
+            {
+                try
+                {
+                    DirectoryInfo info = Directory.CreateDirectory(ScriptHelper.ScriptPath);
+                    DirectoryInfo demoScriptFolder = Directory.CreateDirectory(Path.Combine(info.FullName, "DemoScripts"));
+                    foreach (IDemoScript demo in DemoScripts)
+                    {
+                        File.WriteAllText(Path.Combine(demoScriptFolder.FullName, $"{demo.FileName}.txt"), demo.Contents);
+                    }
+                }
+                catch (UnauthorizedAccessException e)
+                {
+                    Log.Error($"Unable to create the required ScriptedEvents directories due to a permission error. Please ensure that ScriptedEvents has proper system permissions to Exiled's Config folder. [Error Code: SE-106] Full error: {e}");
+                    return;
+                }
+                catch (Exception e)
+                {
+                    Log.Error($"Unable to load ScriptedEvents due to a directory error. [Error Code: SE-107] {e}");
+                    return;
+                }
+
+                // Welcome message :)
+                // 3s delay to show after other console spam
+                Timing.CallDelayed(3f, () =>
+                {
+                    Log.Warn($"Thank you for installing Scripted Events! View the README file located at {ScriptHelper.ScriptPath} for information on how to use and get the most out of this plugin.");
+                });
+            }
+
+            if (IsExperimental)
+            {
+                Log.Warn($"This ScriptedEvents DLL is marked as Experimental. Use at your own risk; expect bugs and issues.");
+            }
+
+            PlayerHandler.ChangingRole += Handlers.OnChangingRole;
+            PlayerHandler.Hurting += Handlers.OnHurting;
+            PlayerHandler.Died += Handlers.OnDied;
+            PlayerHandler.Dying += Handlers.OnDying;
+            PlayerHandler.TriggeringTesla += Handlers.OnTriggeringTesla;
+            PlayerHandler.Shooting += Handlers.OnShooting;
+            PlayerHandler.DroppingAmmo += Handlers.OnDroppingItem;
+            PlayerHandler.DroppingItem += Handlers.OnDroppingItem;
+            PlayerHandler.SearchingPickup += Handlers.OnSearchingPickup;
+            PlayerHandler.InteractingLocker += Handlers.OnInteractingLocker;
+            PlayerHandler.InteractingElevator += Handlers.OnInteractingElevator;
+            PlayerHandler.Escaping += Handlers.OnEscaping;
+            PlayerHandler.Spawned += Handlers.OnSpawned;
+
+            PlayerHandler.PickingUpItem += Handlers.OnPickingUpItem;
+            PlayerHandler.ChangingRadioPreset += Handlers.OnChangingRadioPreset;
+
+            PlayerHandler.ActivatingWarheadPanel += Handlers.OnActivatingWarheadPanel;
+            Exiled.Events.Handlers.Warhead.Starting += Handlers.OnStartingWarhead; // why is this located specially??
+
+            PlayerHandler.ActivatingGenerator += Handlers.GeneratorEvent;
+            PlayerHandler.OpeningGenerator += Handlers.GeneratorEvent;
+            PlayerHandler.StoppingGenerator += Handlers.GeneratorEvent;
+            PlayerHandler.UnlockingGenerator += Handlers.GeneratorEvent;
+
+            PlayerHandler.EnteringEnvironmentalHazard += Handlers.OnHazardEvent;
+            PlayerHandler.ExitingEnvironmentalHazard += Handlers.OnHazardEvent;
+
+            PlayerHandler.ActivatingWorkstation += Handlers.OnWorkStationEvent;
+            PlayerHandler.DeactivatingWorkstation += Handlers.OnWorkStationEvent;
+
+            MapHandler.AnnouncingNtfEntrance += Handlers.OnAnnouncingNtfEntrance;
+
+            Scp330Handler.InteractingScp330 += Handlers.OnScp330Event;
+
+            Scp914Handler.Activating += Handlers.OnScp914Event;
+            Scp914Handler.ChangingKnobSetting += Handlers.OnScp914Event;
+            Scp914Handler.UpgradingPickup += Handlers.OnScp914Event;
+            Scp914Handler.UpgradingInventoryItem += Handlers.OnScp914Event;
+            Scp914Handler.UpgradingPlayer += Handlers.OnScp914Event;
+
+            ServerHandler.RestartingRound += Handlers.OnRestarting;
+            ServerHandler.WaitingForPlayers += Handlers.OnWaitingForPlayers;
+            ServerHandler.RoundStarted += Handlers.OnRoundStarted;
+            ServerHandler.RespawningTeam += Handlers.OnRespawningTeam;
+
+            // Setup systems
+            ApiHelper.RegisterActions();
+            VariableSystem.Setup();
+
+            // "On" config
+            foreach (KeyValuePair<string, List<string>> ev in Configs.On)
+            {
+                bool made = false;
+                foreach (Type handler in HandlerTypes)
+                {
+                    // Credit to DevTools for below code.
+                    Delegate @delegate = null;
+                    PropertyInfo propertyInfo = handler.GetProperty(ev.Key);
+                    EventInfo eventInfo = propertyInfo.PropertyType.GetEvent("InnerEvent", (BindingFlags)(-1));
+                    MethodInfo subscribe = propertyInfo.PropertyType.GetMethod("Subscribe");
+
+                    if (propertyInfo.PropertyType.GetGenericTypeDefinition() == typeof(Event<>))
+                    {
+                        @delegate = typeof(EventHandlers)
+                        .GetMethod(nameof(EventHandlers.OnArgumentedEvent))
+                            .MakeGenericMethod(eventInfo.EventHandlerType.GenericTypeArguments)
+                            .CreateDelegate(typeof(CustomEventHandler).MakeGenericType(eventInfo.EventHandlerType.GenericTypeArguments), Handlers);
+                    }
+                    else if (propertyInfo.PropertyType.GetGenericTypeDefinition() == typeof(Event))
+                    {
+                        @delegate = typeof(EventHandlers)
+                        .GetMethod(nameof(EventHandlers.OnNonArgumentedEvent))
+                        .CreateDelegate(typeof(CustomEventHandler));
+                        made = true;
+                        break;
+                    }
+                    else
+                    {
+                        Log.Warn(propertyInfo.Name);
+                        made = false;
+                        break;
+                    }
+
+                    subscribe.Invoke(propertyInfo.GetValue(null), new object[] { @delegate });
+                    StoredDelegates.Add(new Tuple<EventInfo, Delegate>(eventInfo, @delegate));
+                    made = true;
+
+                    if (!made)
+                    {
+                        Log.Warn($"The specified event '{ev.Key}' in the 'On' config was not found! [Error Code: SE-108]");
+                    }
+
+                    // Delete help file on startup
+                    string helpPath = Path.Combine(ScriptHelper.ScriptPath, "HelpCommandResponse.txt");
+                    if (File.Exists(helpPath))
+                        File.Delete(helpPath);
+                }
+            }
+        }
+
+        /// <inheritdoc/>
+        public override void OnDisabled()
+        {
+            Handlers.OnRestarting();
+            base.OnDisabled();
+
+            PlayerHandler.ChangingRole -= Handlers.OnChangingRole;
+            PlayerHandler.Hurting -= Handlers.OnHurting;
+            PlayerHandler.Died -= Handlers.OnDied;
+            PlayerHandler.Dying -= Handlers.OnDying;
+            PlayerHandler.TriggeringTesla -= Handlers.OnTriggeringTesla;
+            PlayerHandler.Shooting -= Handlers.OnShooting;
+            PlayerHandler.DroppingAmmo -= Handlers.OnDroppingItem;
+            PlayerHandler.DroppingItem -= Handlers.OnDroppingItem;
+            PlayerHandler.SearchingPickup -= Handlers.OnSearchingPickup;
+            PlayerHandler.InteractingLocker -= Handlers.OnInteractingLocker;
+            PlayerHandler.InteractingElevator -= Handlers.OnInteractingElevator;
+            PlayerHandler.Escaping -= Handlers.OnEscaping;
+            PlayerHandler.Spawned -= Handlers.OnSpawned;
+
+            PlayerHandler.PickingUpItem -= Handlers.OnPickingUpItem;
+            PlayerHandler.ChangingRadioPreset -= Handlers.OnChangingRadioPreset;
+
+            PlayerHandler.ActivatingWarheadPanel -= Handlers.OnActivatingWarheadPanel;
+            Exiled.Events.Handlers.Warhead.Starting -= Handlers.OnStartingWarhead; // why is this located specially??
+
+            PlayerHandler.ActivatingGenerator -= Handlers.GeneratorEvent;
+            PlayerHandler.OpeningGenerator -= Handlers.GeneratorEvent;
+            PlayerHandler.StoppingGenerator -= Handlers.GeneratorEvent;
+            PlayerHandler.UnlockingGenerator -= Handlers.GeneratorEvent;
+
+            PlayerHandler.EnteringEnvironmentalHazard -= Handlers.OnHazardEvent;
+            PlayerHandler.ExitingEnvironmentalHazard -= Handlers.OnHazardEvent;
+
+            PlayerHandler.ActivatingWorkstation -= Handlers.OnWorkStationEvent;
+            PlayerHandler.DeactivatingWorkstation -= Handlers.OnWorkStationEvent;
+
+            MapHandler.AnnouncingNtfEntrance -= Handlers.OnAnnouncingNtfEntrance;
+
+            Scp330Handler.InteractingScp330 -= Handlers.OnScp330Event;
+
+            Scp914Handler.Activating -= Handlers.OnScp914Event;
+            Scp914Handler.ChangingKnobSetting -= Handlers.OnScp914Event;
+            Scp914Handler.UpgradingPickup -= Handlers.OnScp914Event;
+            Scp914Handler.UpgradingInventoryItem -= Handlers.OnScp914Event;
+            Scp914Handler.UpgradingPlayer -= Handlers.OnScp914Event;
+
+            ServerHandler.RestartingRound -= Handlers.OnRestarting;
+            ServerHandler.WaitingForPlayers -= Handlers.OnWaitingForPlayers;
+            ServerHandler.RoundStarted -= Handlers.OnRoundStarted;
+            ServerHandler.RespawningTeam -= Handlers.OnRespawningTeam;
+
+            for (int i = 0; i < StoredDelegates.Count; i++)
+            {
+                Tuple<EventInfo, Delegate> tuple = StoredDelegates[i];
+                EventInfo eventInfo = tuple.Item1;
+                Delegate handler = tuple.Item2;
+
+                if (eventInfo.DeclaringType != null)
+                {
+                    MethodInfo removeMethod = eventInfo.DeclaringType.GetMethod($"remove_{eventInfo.Name}", BindingFlags.Instance | BindingFlags.NonPublic);
+                    removeMethod.Invoke(null, new object[] { handler });
+                }
+                else
+                {
+                    MethodInfo removeMethod = eventInfo.GetRemoveMethod(true);
+                    removeMethod.Invoke(null, new[] { handler });
+                }
+
+                StoredDelegates.Remove(tuple);
+            }
+
+            ScriptHelper.StopAllScripts();
+            ScriptHelper.ActionTypes.Clear();
+
+            Singleton = null;
+            Handlers = null;
+        }
+
+        public override void OnRegisteringCommands()
+        {
+            foreach (Structures.CustomCommand custom in Config.Commands)
+            {
+                if (custom.Name == string.Empty)
+                {
+                    Log.Warn($"Custom command is defined without a name. [Error Code: SE-128]");
+                    continue;
+                }
+
+                if (custom.Run is null || custom.Run.Count == 0)
+                {
+                    Log.Warn($"Custom command '{custom.Name}' ({custom.Type}) will not be created because it is set to run zero scripts. [Error Code: SE-129]");
+                    continue;
+                }
+
+                CustomCommand command = new()
+                {
+                    Command = custom.Name,
+                    Description = custom.Description,
+                    Aliases = new string[0],
+                    Type = custom.Type,
+                    Permission = custom.Permission == string.Empty ? "script.command" : "script.command." + custom.Permission,
+                    Scripts = custom.Run.ToArray(),
+                };
+
+                switch (command.Type)
+                {
+                    case CommandType.PlayerConsole:
+                        QueryProcessor.DotCommandHandler.RegisterCommand(command);
+                        break;
+                    case CommandType.ServerConsole:
+                        GameCore.Console.singleton.ConsoleCommandHandler.RegisterCommand(command);
+                        break;
+                    case CommandType.RemoteAdmin:
+                        CommandProcessor.RemoteAdminCommandHandler.RegisterCommand(command);
+                        break;
+                }
+            }
+
+            base.OnRegisteringCommands();
+        }
+    }
+}