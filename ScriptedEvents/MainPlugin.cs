﻿namespace ScriptedEvents
{
    using System;
    using System.Collections.Generic;
    using System.IO;
    using System.Linq;

    using Exiled.API.Enums;
    using Exiled.API.Features;

    using MEC;
    using RemoteAdmin;
    using ScriptedEvents.API.Constants;
    using ScriptedEvents.API.Enums;
    using ScriptedEvents.API.Features;
    using ScriptedEvents.API.Modules;
    using ScriptedEvents.DemoScripts;
    using ScriptedEvents.Structures;
    using ScriptedEvents.Variables;

    public class MainPlugin : Plugin<Config, Translations>
    {
        /// <summary>
        /// Whether or not this build of the plugin is experimental.
        /// </summary>
        public const bool IsExperimental = true;

        /// <summary>
        /// Gets a link to the Scripted Events Discord server.
        /// </summary>
        public const string DiscordUrl = "https://discord.gg/3j54zBnbbD";

        /// <summary>
        /// Gets a link to the plugin's GitHub page.
        /// </summary>
        public const string GitHub = "https://github.com/Thundermaker300/ScriptedEvents";

        private static List<SEModule> modules = new();

        /// <summary>
        /// Gets or sets the plugin singleton.
        /// </summary>
        public static MainPlugin Singleton { get; set; }

        /// <summary>
        /// Gets the plugin Config singleton.
        /// </summary>
        public static Config Configs => Singleton?.Config;

        /// <summary>
        /// Gets the plugin Translations singleton.
        /// </summary>
        public static Translations Translations => Singleton?.Translation;

        /// <summary>
        /// Gets a list of demo scripts.
        /// </summary>
        public static IDemoScript[] DemoScripts { get; } = new IDemoScript[]
        {
            new DemoScript(),
            new ConditionSamples(),
        };

        public static DateTime Epoch => new DateTime(1970, 1, 1, 0, 0, 0, 0, DateTimeKind.Utc);

        public static List<Commands.CustomCommand> CustomCommands { get; } = new();

        /// <summary>
        /// The base path to SE files.
        /// </summary>
        public static readonly string BaseFilePath = Path.Combine(Paths.Configs, "ScriptedEvents");

        /// <inheritdoc/>
        public override string Name => "ScriptedEvents";

        /// <inheritdoc/>
        public override string Author => "Thunder + Elektryk_Andrzej";

        /// <inheritdoc/>
        public override Version Version => new(3, 0, 0);

        /// <inheritdoc/>
        public override Version RequiredExiledVersion => new(8, 7, 0);

        /// <inheritdoc/>
        public override PluginPriority Priority => PluginPriority.High;

        public static IEnumerable<SEModule> Modules => modules.Where(mod => mod.IsActive);

        public static ScriptModule ScriptModule => GetModule<ScriptModule>();

        public static EventHandlingModule Handlers => GetModule<EventHandlingModule>();

        /// <summary>
        /// Equivalent to <see cref="Log.Info(string)"/>, but checks the EnableLogs ScriptedEvents config first.
        /// </summary>
        /// <param name="message">The message to log.</param>
        public static void Info(string message)
        {
            if (Singleton.Config.EnableLogs)
                Log.Info(message);
        }

        public static T GetModule<T>()
            where T : SEModule => (T)Modules.FirstOrDefault(m => m.GetType() == typeof(T));

        /// <inheritdoc/>
        public override void OnEnabled()
        {
            base.OnEnabled();

            Singleton = this;

            foreach (Type type in Assembly.GetTypes())
            {
                if (type.BaseType == typeof(SEModule) && type.IsClass && type.GetConstructors().Length > 0)
                {
                    SEModule module = (SEModule)Activator.CreateInstance(type);

                    if (module.ShouldGenerateFiles)
                        module.GenerateFiles();

                    module.Init();
                    modules.Add(module);
                }
            }

            Timing.CallDelayed(6f, () =>
            {
                if (IsExperimental)
                {
#if ADEBUG
                    Log.Warn($"You are using a pre-release version of {Name} by Elektryk_Andrzej. Please report any issues encountered, thank you.");
#else
                    Log.Warn($"You are using a pre-release version of {Name}. Please report any issues encountered, thank you.");
#endif
                }

                if (DateTime.Now.Month == 1 && DateTime.Now.Day == 25)
                {
                    Log.Info(Constants.ItsMyBirthday);
                }
            });

            // Setup systems
            VariableSystem.Setup();

            // Delete help file on startup
<<<<<<< HEAD
            string helpFileName = "HelpCommandResponse.txt";
            string helpPath = Path.Combine(ScriptHelper.ScriptPath, helpFileName);

=======
            string helpPath = Path.Combine(BaseFilePath, "HelpCommandResponse.txt");
>>>>>>> 9b723bcb
            if (File.Exists(helpPath))
            {
                try
                {
                    File.Delete(helpPath);
                }
                catch (Exception ex)
                {
                    Log.Warn($"The removal of the '{helpFileName}' file has failed. Reason: {ex}");
                }
            }
        }

<<<<<<< HEAD
        /// <summary>
        /// Sets up the "On" config to be connected to events.
        /// </summary>
        public void SetupEvents()
        {
            CurrentEventData = new();
            CurrentCustomEventData = new();

            foreach (Script scr in ScriptHelper.ListScripts())
            {
                if (scr.HasFlag("EVENT", out Flag f))
                {
                    if (f.Arguments.Length == 0)
                    {
                        Log.Error($"Script {scr.ScriptName} has an invalid EVENT flag.");
                        scr.Dispose();
                        continue;
                    }

                    string evName = f.Arguments[0];

                    if (CurrentEventData.ContainsKey(evName))
                    {
                        CurrentEventData[evName].Add(scr.ScriptName);
                    }
                    else
                    {
                        CurrentEventData.Add(evName, new() { scr.ScriptName });
                    }
                }

                if (scr.HasFlag("CUSTOMEVENT", out Flag cf))
                {
                    if (cf.Arguments.Length == 0)
                    {
                        Log.Error($"Script {scr.ScriptName} has an invalid CUSTOMEVENT flag.");
                        scr.Dispose();
                        continue;
                    }

                    string cEvName = cf.Arguments[0];
                    if (CurrentCustomEventData.ContainsKey(cEvName))
                    {
                        CurrentCustomEventData[cEvName].Add(scr.ScriptName);
                    }
                    else
                    {
                        CurrentCustomEventData.Add(cEvName, new() { scr.ScriptName });
                    }
                }

                scr.Dispose();
            }

            foreach (KeyValuePair<string, List<string>> ev in CurrentEventData)
            {
                Log.Debug("Setting up new 'on' event");
                Log.Debug($"Event: {ev.Key}");
                Log.Debug($"Scripts: {string.Join(", ", ev.Value)}");
                bool made = false;
                foreach (Type handler in HandlerTypes)
                {
                    // Credit to DevTools & Yamato for below code.
                    Delegate @delegate = null;
                    PropertyInfo propertyInfo = handler.GetProperty(ev.Key);

                    if (propertyInfo is null)
                        continue;

                    EventInfo eventInfo = propertyInfo.PropertyType.GetEvent("InnerEvent", (BindingFlags)(-1));
                    MethodInfo subscribe = propertyInfo.PropertyType.GetMethods().First(x => x.Name is "Subscribe");

                    if (propertyInfo.PropertyType == typeof(Event))
                    {
                        @delegate = new CustomEventHandler(EventHandlers.OnNonArgumentedEvent);
                    }
                    else if (propertyInfo.PropertyType.IsGenericType && propertyInfo.PropertyType.GetGenericTypeDefinition() == typeof(Event<>))
                    {
                        @delegate = typeof(EventHandlers)
                            .GetMethod(nameof(EventHandlers.OnArgumentedEvent))
                            .MakeGenericMethod(eventInfo.EventHandlerType.GenericTypeArguments)
                            .CreateDelegate(typeof(CustomEventHandler<>)
                            .MakeGenericType(eventInfo.EventHandlerType.GenericTypeArguments));
                    }
                    else
                    {
                        Log.Warn(propertyInfo.Name);
                        continue;
                    }

                    subscribe.Invoke(propertyInfo.GetValue(Handlers), new object[] { @delegate });
                    StoredDelegates.Add(new Tuple<PropertyInfo, Delegate>(propertyInfo, @delegate));

                    made = true;
                }

                if (made)
                    Log.Debug($"Dynamic event {ev.Key} connected successfully");
                else
                    Log.Debug($"Dynamic event {ev.Key} failed to be connected");
            }
        }

=======
>>>>>>> 9b723bcb
        /// <inheritdoc/>
        public override void OnDisabled()
        {
            Handlers.OnRestarting();
            base.OnDisabled();

            foreach (SEModule module in Modules)
            {
                module.Kill();
            }

            Singleton = null;
        }

        public override void OnRegisteringCommands()
        {
            foreach (CustomCommand custom in Config.Commands)
            {
                if (!custom.Enabled) continue;

                if (custom.Name == string.Empty)
                {
                    Log.Warn(ErrorGen.Get(ErrorCode.CustomCommand_NoName));
                    continue;
                }

                if (custom.Run is null || custom.Run.Count == 0)
                {
                    Log.Warn(ErrorGen.Get(ErrorCode.CustomCommand_NoScripts, custom.Name, custom.Type));
                    continue;
                }

                if (custom.Cooldown != -1 && custom.PlayerCooldown != -1)
                {
                    Log.Warn(ErrorGen.Get(ErrorCode.CustomCommand_MultCooldowns, custom.Name, custom.Type));
                    continue;
                }

                CommandCooldownMode cooldownMode = CommandCooldownMode.None;
                int cooldown = -1;
                if (custom.Cooldown != -1)
                {
                    cooldownMode = CommandCooldownMode.Global;
                    cooldown = custom.Cooldown;
                }
                else if (custom.PlayerCooldown != -1)
                {
                    cooldownMode = CommandCooldownMode.Player;
                    cooldown = custom.PlayerCooldown;
                }

                Commands.CustomCommand command = new()
                {
                    Command = custom.Name,
                    Description = custom.Description,
                    Aliases = new string[0],
                    Type = custom.Type,
                    CooldownMode = cooldownMode,
                    Cooldown = cooldown,
                    DoResponse = custom.DefaultResponse,
                    Permission = custom.Permission == string.Empty ? string.Empty : "script.command." + custom.Permission,
                    Scripts = custom.Run.ToArray(),
                };

                CustomCommands.Add(command);

                switch (command.Type)
                {
                    case CommandType.PlayerConsole:
                        QueryProcessor.DotCommandHandler.RegisterCommand(command);
                        break;
                    case CommandType.ServerConsole:
                        GameCore.Console.singleton.ConsoleCommandHandler.RegisterCommand(command);
                        break;
                    case CommandType.RemoteAdmin:
                        CommandProcessor.RemoteAdminCommandHandler.RegisterCommand(command);
                        break;
                }
            }

            base.OnRegisteringCommands();
        }
    }
}
<|MERGE_RESOLUTION|>--- conflicted
+++ resolved
@@ -1,358 +1,246 @@
-﻿namespace ScriptedEvents
-{
-    using System;
-    using System.Collections.Generic;
-    using System.IO;
-    using System.Linq;
-
-    using Exiled.API.Enums;
-    using Exiled.API.Features;
-
-    using MEC;
-    using RemoteAdmin;
-    using ScriptedEvents.API.Constants;
-    using ScriptedEvents.API.Enums;
-    using ScriptedEvents.API.Features;
-    using ScriptedEvents.API.Modules;
-    using ScriptedEvents.DemoScripts;
-    using ScriptedEvents.Structures;
-    using ScriptedEvents.Variables;
-
-    public class MainPlugin : Plugin<Config, Translations>
-    {
-        /// <summary>
-        /// Whether or not this build of the plugin is experimental.
-        /// </summary>
-        public const bool IsExperimental = true;
-
-        /// <summary>
-        /// Gets a link to the Scripted Events Discord server.
-        /// </summary>
-        public const string DiscordUrl = "https://discord.gg/3j54zBnbbD";
-
-        /// <summary>
-        /// Gets a link to the plugin's GitHub page.
-        /// </summary>
-        public const string GitHub = "https://github.com/Thundermaker300/ScriptedEvents";
-
-        private static List<SEModule> modules = new();
-
-        /// <summary>
-        /// Gets or sets the plugin singleton.
-        /// </summary>
-        public static MainPlugin Singleton { get; set; }
-
-        /// <summary>
-        /// Gets the plugin Config singleton.
-        /// </summary>
-        public static Config Configs => Singleton?.Config;
-
-        /// <summary>
-        /// Gets the plugin Translations singleton.
-        /// </summary>
-        public static Translations Translations => Singleton?.Translation;
-
-        /// <summary>
-        /// Gets a list of demo scripts.
-        /// </summary>
-        public static IDemoScript[] DemoScripts { get; } = new IDemoScript[]
-        {
-            new DemoScript(),
-            new ConditionSamples(),
-        };
-
-        public static DateTime Epoch => new DateTime(1970, 1, 1, 0, 0, 0, 0, DateTimeKind.Utc);
-
-        public static List<Commands.CustomCommand> CustomCommands { get; } = new();
-
-        /// <summary>
-        /// The base path to SE files.
-        /// </summary>
-        public static readonly string BaseFilePath = Path.Combine(Paths.Configs, "ScriptedEvents");
-
-        /// <inheritdoc/>
-        public override string Name => "ScriptedEvents";
-
-        /// <inheritdoc/>
-        public override string Author => "Thunder + Elektryk_Andrzej";
-
-        /// <inheritdoc/>
-        public override Version Version => new(3, 0, 0);
-
-        /// <inheritdoc/>
-        public override Version RequiredExiledVersion => new(8, 7, 0);
-
-        /// <inheritdoc/>
-        public override PluginPriority Priority => PluginPriority.High;
-
-        public static IEnumerable<SEModule> Modules => modules.Where(mod => mod.IsActive);
-
-        public static ScriptModule ScriptModule => GetModule<ScriptModule>();
-
-        public static EventHandlingModule Handlers => GetModule<EventHandlingModule>();
-
-        /// <summary>
-        /// Equivalent to <see cref="Log.Info(string)"/>, but checks the EnableLogs ScriptedEvents config first.
-        /// </summary>
-        /// <param name="message">The message to log.</param>
-        public static void Info(string message)
-        {
-            if (Singleton.Config.EnableLogs)
-                Log.Info(message);
-        }
-
-        public static T GetModule<T>()
-            where T : SEModule => (T)Modules.FirstOrDefault(m => m.GetType() == typeof(T));
-
-        /// <inheritdoc/>
-        public override void OnEnabled()
-        {
-            base.OnEnabled();
-
-            Singleton = this;
-
-            foreach (Type type in Assembly.GetTypes())
-            {
-                if (type.BaseType == typeof(SEModule) && type.IsClass && type.GetConstructors().Length > 0)
-                {
-                    SEModule module = (SEModule)Activator.CreateInstance(type);
-
-                    if (module.ShouldGenerateFiles)
-                        module.GenerateFiles();
-
-                    module.Init();
-                    modules.Add(module);
-                }
-            }
-
-            Timing.CallDelayed(6f, () =>
-            {
-                if (IsExperimental)
-                {
-#if ADEBUG
-                    Log.Warn($"You are using a pre-release version of {Name} by Elektryk_Andrzej. Please report any issues encountered, thank you.");
-#else
-                    Log.Warn($"You are using a pre-release version of {Name}. Please report any issues encountered, thank you.");
-#endif
-                }
-
-                if (DateTime.Now.Month == 1 && DateTime.Now.Day == 25)
-                {
-                    Log.Info(Constants.ItsMyBirthday);
-                }
-            });
-
-            // Setup systems
-            VariableSystem.Setup();
-
-            // Delete help file on startup
-<<<<<<< HEAD
-            string helpFileName = "HelpCommandResponse.txt";
-            string helpPath = Path.Combine(ScriptHelper.ScriptPath, helpFileName);
-
-=======
-            string helpPath = Path.Combine(BaseFilePath, "HelpCommandResponse.txt");
->>>>>>> 9b723bcb
-            if (File.Exists(helpPath))
-            {
-                try
-                {
-                    File.Delete(helpPath);
-                }
-                catch (Exception ex)
-                {
-                    Log.Warn($"The removal of the '{helpFileName}' file has failed. Reason: {ex}");
-                }
-            }
-        }
-
-<<<<<<< HEAD
-        /// <summary>
-        /// Sets up the "On" config to be connected to events.
-        /// </summary>
-        public void SetupEvents()
-        {
-            CurrentEventData = new();
-            CurrentCustomEventData = new();
-
-            foreach (Script scr in ScriptHelper.ListScripts())
-            {
-                if (scr.HasFlag("EVENT", out Flag f))
-                {
-                    if (f.Arguments.Length == 0)
-                    {
-                        Log.Error($"Script {scr.ScriptName} has an invalid EVENT flag.");
-                        scr.Dispose();
-                        continue;
-                    }
-
-                    string evName = f.Arguments[0];
-
-                    if (CurrentEventData.ContainsKey(evName))
-                    {
-                        CurrentEventData[evName].Add(scr.ScriptName);
-                    }
-                    else
-                    {
-                        CurrentEventData.Add(evName, new() { scr.ScriptName });
-                    }
-                }
-
-                if (scr.HasFlag("CUSTOMEVENT", out Flag cf))
-                {
-                    if (cf.Arguments.Length == 0)
-                    {
-                        Log.Error($"Script {scr.ScriptName} has an invalid CUSTOMEVENT flag.");
-                        scr.Dispose();
-                        continue;
-                    }
-
-                    string cEvName = cf.Arguments[0];
-                    if (CurrentCustomEventData.ContainsKey(cEvName))
-                    {
-                        CurrentCustomEventData[cEvName].Add(scr.ScriptName);
-                    }
-                    else
-                    {
-                        CurrentCustomEventData.Add(cEvName, new() { scr.ScriptName });
-                    }
-                }
-
-                scr.Dispose();
-            }
-
-            foreach (KeyValuePair<string, List<string>> ev in CurrentEventData)
-            {
-                Log.Debug("Setting up new 'on' event");
-                Log.Debug($"Event: {ev.Key}");
-                Log.Debug($"Scripts: {string.Join(", ", ev.Value)}");
-                bool made = false;
-                foreach (Type handler in HandlerTypes)
-                {
-                    // Credit to DevTools & Yamato for below code.
-                    Delegate @delegate = null;
-                    PropertyInfo propertyInfo = handler.GetProperty(ev.Key);
-
-                    if (propertyInfo is null)
-                        continue;
-
-                    EventInfo eventInfo = propertyInfo.PropertyType.GetEvent("InnerEvent", (BindingFlags)(-1));
-                    MethodInfo subscribe = propertyInfo.PropertyType.GetMethods().First(x => x.Name is "Subscribe");
-
-                    if (propertyInfo.PropertyType == typeof(Event))
-                    {
-                        @delegate = new CustomEventHandler(EventHandlers.OnNonArgumentedEvent);
-                    }
-                    else if (propertyInfo.PropertyType.IsGenericType && propertyInfo.PropertyType.GetGenericTypeDefinition() == typeof(Event<>))
-                    {
-                        @delegate = typeof(EventHandlers)
-                            .GetMethod(nameof(EventHandlers.OnArgumentedEvent))
-                            .MakeGenericMethod(eventInfo.EventHandlerType.GenericTypeArguments)
-                            .CreateDelegate(typeof(CustomEventHandler<>)
-                            .MakeGenericType(eventInfo.EventHandlerType.GenericTypeArguments));
-                    }
-                    else
-                    {
-                        Log.Warn(propertyInfo.Name);
-                        continue;
-                    }
-
-                    subscribe.Invoke(propertyInfo.GetValue(Handlers), new object[] { @delegate });
-                    StoredDelegates.Add(new Tuple<PropertyInfo, Delegate>(propertyInfo, @delegate));
-
-                    made = true;
-                }
-
-                if (made)
-                    Log.Debug($"Dynamic event {ev.Key} connected successfully");
-                else
-                    Log.Debug($"Dynamic event {ev.Key} failed to be connected");
-            }
-        }
-
-=======
->>>>>>> 9b723bcb
-        /// <inheritdoc/>
-        public override void OnDisabled()
-        {
-            Handlers.OnRestarting();
-            base.OnDisabled();
-
-            foreach (SEModule module in Modules)
-            {
-                module.Kill();
-            }
-
-            Singleton = null;
-        }
-
-        public override void OnRegisteringCommands()
-        {
-            foreach (CustomCommand custom in Config.Commands)
-            {
-                if (!custom.Enabled) continue;
-
-                if (custom.Name == string.Empty)
-                {
-                    Log.Warn(ErrorGen.Get(ErrorCode.CustomCommand_NoName));
-                    continue;
-                }
-
-                if (custom.Run is null || custom.Run.Count == 0)
-                {
-                    Log.Warn(ErrorGen.Get(ErrorCode.CustomCommand_NoScripts, custom.Name, custom.Type));
-                    continue;
-                }
-
-                if (custom.Cooldown != -1 && custom.PlayerCooldown != -1)
-                {
-                    Log.Warn(ErrorGen.Get(ErrorCode.CustomCommand_MultCooldowns, custom.Name, custom.Type));
-                    continue;
-                }
-
-                CommandCooldownMode cooldownMode = CommandCooldownMode.None;
-                int cooldown = -1;
-                if (custom.Cooldown != -1)
-                {
-                    cooldownMode = CommandCooldownMode.Global;
-                    cooldown = custom.Cooldown;
-                }
-                else if (custom.PlayerCooldown != -1)
-                {
-                    cooldownMode = CommandCooldownMode.Player;
-                    cooldown = custom.PlayerCooldown;
-                }
-
-                Commands.CustomCommand command = new()
-                {
-                    Command = custom.Name,
-                    Description = custom.Description,
-                    Aliases = new string[0],
-                    Type = custom.Type,
-                    CooldownMode = cooldownMode,
-                    Cooldown = cooldown,
-                    DoResponse = custom.DefaultResponse,
-                    Permission = custom.Permission == string.Empty ? string.Empty : "script.command." + custom.Permission,
-                    Scripts = custom.Run.ToArray(),
-                };
-
-                CustomCommands.Add(command);
-
-                switch (command.Type)
-                {
-                    case CommandType.PlayerConsole:
-                        QueryProcessor.DotCommandHandler.RegisterCommand(command);
-                        break;
-                    case CommandType.ServerConsole:
-                        GameCore.Console.singleton.ConsoleCommandHandler.RegisterCommand(command);
-                        break;
-                    case CommandType.RemoteAdmin:
-                        CommandProcessor.RemoteAdminCommandHandler.RegisterCommand(command);
-                        break;
-                }
-            }
-
-            base.OnRegisteringCommands();
-        }
-    }
-}
+﻿namespace ScriptedEvents
+{
+    using System;
+    using System.Collections.Generic;
+    using System.IO;
+    using System.Linq;
+
+    using Exiled.API.Enums;
+    using Exiled.API.Features;
+
+    using MEC;
+    using RemoteAdmin;
+    using ScriptedEvents.API.Constants;
+    using ScriptedEvents.API.Enums;
+    using ScriptedEvents.API.Features;
+    using ScriptedEvents.API.Modules;
+    using ScriptedEvents.DemoScripts;
+    using ScriptedEvents.Structures;
+    using ScriptedEvents.Variables;
+
+    public class MainPlugin : Plugin<Config, Translations>
+    {
+        /// <summary>
+        /// Whether or not this build of the plugin is experimental.
+        /// </summary>
+        public const bool IsExperimental = true;
+
+        /// <summary>
+        /// Gets a link to the Scripted Events Discord server.
+        /// </summary>
+        public const string DiscordUrl = "https://discord.gg/3j54zBnbbD";
+
+        /// <summary>
+        /// Gets a link to the plugin's GitHub page.
+        /// </summary>
+        public const string GitHub = "https://github.com/Thundermaker300/ScriptedEvents";
+
+        private static List<SEModule> modules = new();
+
+        /// <summary>
+        /// Gets or sets the plugin singleton.
+        /// </summary>
+        public static MainPlugin Singleton { get; set; }
+
+        /// <summary>
+        /// Gets the plugin Config singleton.
+        /// </summary>
+        public static Config Configs => Singleton?.Config;
+
+        /// <summary>
+        /// Gets the plugin Translations singleton.
+        /// </summary>
+        public static Translations Translations => Singleton?.Translation;
+
+        /// <summary>
+        /// Gets a list of demo scripts.
+        /// </summary>
+        public static IDemoScript[] DemoScripts { get; } = new IDemoScript[]
+        {
+            new DemoScript(),
+            new ConditionSamples(),
+        };
+
+        public static DateTime Epoch => new DateTime(1970, 1, 1, 0, 0, 0, 0, DateTimeKind.Utc);
+
+        public static List<Commands.CustomCommand> CustomCommands { get; } = new();
+
+        /// <summary>
+        /// The base path to SE files.
+        /// </summary>
+        public static readonly string BaseFilePath = Path.Combine(Paths.Configs, "ScriptedEvents");
+
+        /// <inheritdoc/>
+        public override string Name => "ScriptedEvents";
+
+        /// <inheritdoc/>
+        public override string Author => "Thunder + Elektryk_Andrzej";
+
+        /// <inheritdoc/>
+        public override Version Version => new(3, 0, 0);
+
+        /// <inheritdoc/>
+        public override Version RequiredExiledVersion => new(8, 7, 0);
+
+        /// <inheritdoc/>
+        public override PluginPriority Priority => PluginPriority.High;
+
+        public static IEnumerable<SEModule> Modules => modules.Where(mod => mod.IsActive);
+
+        public static ScriptModule ScriptModule => GetModule<ScriptModule>();
+
+        public static EventHandlingModule Handlers => GetModule<EventHandlingModule>();
+
+        /// <summary>
+        /// Equivalent to <see cref="Log.Info(string)"/>, but checks the EnableLogs ScriptedEvents config first.
+        /// </summary>
+        /// <param name="message">The message to log.</param>
+        public static void Info(string message)
+        {
+            if (Singleton.Config.EnableLogs)
+                Log.Info(message);
+        }
+
+        public static T GetModule<T>()
+            where T : SEModule => (T)Modules.FirstOrDefault(m => m.GetType() == typeof(T));
+
+        /// <inheritdoc/>
+        public override void OnEnabled()
+        {
+            base.OnEnabled();
+
+            Singleton = this;
+
+            foreach (Type type in Assembly.GetTypes())
+            {
+                if (type.BaseType == typeof(SEModule) && type.IsClass && type.GetConstructors().Length > 0)
+                {
+                    SEModule module = (SEModule)Activator.CreateInstance(type);
+
+                    if (module.ShouldGenerateFiles)
+                        module.GenerateFiles();
+
+                    module.Init();
+                    modules.Add(module);
+                }
+            }
+
+            Timing.CallDelayed(6f, () =>
+            {
+                if (IsExperimental)
+                {
+#if ADEBUG
+                    Log.Warn($"You are using a pre-release version of {Name} by Elektryk_Andrzej. Please report any issues encountered, thank you.");
+#else
+                    Log.Warn($"You are using a pre-release version of {Name}. Please report any issues encountered, thank you.");
+#endif
+                }
+
+                if (DateTime.Now.Month == 1 && DateTime.Now.Day == 25)
+                {
+                    Log.Info(Constants.ItsMyBirthday);
+                }
+            });
+
+            // Setup systems
+            VariableSystem.Setup();
+
+            // Delete help file on startup
+            string helpPath = Path.Combine(BaseFilePath, "HelpCommandResponse.txt");
+            if (File.Exists(helpPath))
+            {
+                try
+                {
+                    File.Delete(helpPath);
+                }
+                catch (Exception ex)
+                {
+                    Log.Warn($"The removal of the '{helpFileName}' file has failed. Reason: {ex}");
+                }
+            }
+        }
+
+        /// <inheritdoc/>
+        public override void OnDisabled()
+        {
+            Handlers.OnRestarting();
+            base.OnDisabled();
+
+            foreach (SEModule module in Modules)
+            {
+                module.Kill();
+            }
+
+            Singleton = null;
+        }
+
+        public override void OnRegisteringCommands()
+        {
+            foreach (CustomCommand custom in Config.Commands)
+            {
+                if (!custom.Enabled) continue;
+
+                if (custom.Name == string.Empty)
+                {
+                    Log.Warn(ErrorGen.Get(ErrorCode.CustomCommand_NoName));
+                    continue;
+                }
+
+                if (custom.Run is null || custom.Run.Count == 0)
+                {
+                    Log.Warn(ErrorGen.Get(ErrorCode.CustomCommand_NoScripts, custom.Name, custom.Type));
+                    continue;
+                }
+
+                if (custom.Cooldown != -1 && custom.PlayerCooldown != -1)
+                {
+                    Log.Warn(ErrorGen.Get(ErrorCode.CustomCommand_MultCooldowns, custom.Name, custom.Type));
+                    continue;
+                }
+
+                CommandCooldownMode cooldownMode = CommandCooldownMode.None;
+                int cooldown = -1;
+                if (custom.Cooldown != -1)
+                {
+                    cooldownMode = CommandCooldownMode.Global;
+                    cooldown = custom.Cooldown;
+                }
+                else if (custom.PlayerCooldown != -1)
+                {
+                    cooldownMode = CommandCooldownMode.Player;
+                    cooldown = custom.PlayerCooldown;
+                }
+
+                Commands.CustomCommand command = new()
+                {
+                    Command = custom.Name,
+                    Description = custom.Description,
+                    Aliases = new string[0],
+                    Type = custom.Type,
+                    CooldownMode = cooldownMode,
+                    Cooldown = cooldown,
+                    DoResponse = custom.DefaultResponse,
+                    Permission = custom.Permission == string.Empty ? string.Empty : "script.command." + custom.Permission,
+                    Scripts = custom.Run.ToArray(),
+                };
+
+                CustomCommands.Add(command);
+
+                switch (command.Type)
+                {
+                    case CommandType.PlayerConsole:
+                        QueryProcessor.DotCommandHandler.RegisterCommand(command);
+                        break;
+                    case CommandType.ServerConsole:
+                        GameCore.Console.singleton.ConsoleCommandHandler.RegisterCommand(command);
+                        break;
+                    case CommandType.RemoteAdmin:
+                        CommandProcessor.RemoteAdminCommandHandler.RegisterCommand(command);
+                        break;
+                }
+            }
+
+            base.OnRegisteringCommands();
+        }
+    }
+}