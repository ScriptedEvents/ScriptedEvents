--- conflicted
+++ resolved
@@ -1,790 +1,700 @@
-﻿namespace ScriptedEvents
-{
-    using System;
-    using System.Collections.Generic;
-    using System.Data;
-    using System.Diagnostics;
-    using System.IO;
-    using System.Linq;
-    using System.Reflection;
-    using Exiled.API.Enums;
-    using Exiled.API.Features;
-    using Exiled.API.Features.Pickups;
-    using Exiled.Events.EventArgs.Interfaces;
-    using Exiled.Events.EventArgs.Map;
-    using Exiled.Events.EventArgs.Player;
-    using Exiled.Events.EventArgs.Scp049;
-    using Exiled.Events.EventArgs.Scp0492;
-    using Exiled.Events.EventArgs.Scp079;
-    using Exiled.Events.EventArgs.Scp096;
-    using Exiled.Events.EventArgs.Scp106;
-    using Exiled.Events.EventArgs.Scp173;
-    using Exiled.Events.EventArgs.Scp3114;
-    using Exiled.Events.EventArgs.Scp939;
-    using Exiled.Events.EventArgs.Server;
-    using Exiled.Events.EventArgs.Warhead;
-    using Exiled.Events.Features;
-    using MapGeneration.Distributors;
-    using MEC;
-    using PlayerRoles;
-    using Respawning;
-    using ScriptedEvents.API.Features;
-    using ScriptedEvents.API.Features.Exceptions;
-    using ScriptedEvents.Structures;
-    using ScriptedEvents.Variables;
-    using UnityEngine;
-    using Event = Exiled.Events.Features.Event;
-
-    public class EventHandlers
-    {
-        private DateTime lastRespawnWave = DateTime.MinValue;
-
-        /// <summary>
-        /// Gets or sets the amount of respawn waves since the round started.
-        /// </summary>
-        public int RespawnWaves { get; set; } = 0;
-
-        /// <summary>
-        /// Gets the amount of time since the last wave.
-        /// </summary>
-        public TimeSpan TimeSinceWave => DateTime.UtcNow - lastRespawnWave;
-
-        /// <summary>
-        /// Gets a value indicating whether or not a wave just spawned.
-        /// </summary>
-        public bool IsRespawning => TimeSinceWave.TotalSeconds < 5;
-
-        /// <summary>
-        /// Gets or sets the most recent respawn type.
-        /// </summary>
-        public SpawnableTeamType MostRecentSpawn { get; set; }
-
-        /// <summary>
-        /// Gets or sets the spawns by team.
-        /// </summary>
-        public Dictionary<SpawnableTeamType, int> SpawnsByTeam { get; set; } = new()
-        {
-            [SpawnableTeamType.ChaosInsurgency] = 0,
-            [SpawnableTeamType.NineTailedFox] = 0,
-        };
-
-        /// <summary>
-        /// Gets or sets escaped players.
-        /// </summary>
-        public Dictionary<RoleTypeId, List<Player>> Escapes { get; set; } = new()
-        {
-            [RoleTypeId.ClassD] = new(),
-            [RoleTypeId.Scientist] = new(),
-        };
-
-        /// <summary>
-        /// Gets or sets the most recent spawn unit.
-        /// </summary>
-        public string MostRecentSpawnUnit { get; set; } = string.Empty;
-
-        /// <summary>
-        /// Gets a list of players that most recently respawned.
-        /// </summary>
-        public List<Player> RecentlyRespawned { get; } = new();
-
-        /// <summary>
-        /// Gets or sets a value indicating whether or not tesla gates are disabled.
-        /// </summary>
-        public bool TeslasDisabled { get; set; } = false;
-
-        /// <summary>
-        /// Gets or sets a list of strings indicating round-disabled features.
-        /// </summary>
-        public List<string> DisabledKeys { get; set; } = new();
-
-        /// <summary>
-        /// Gets or sets a list of strings indicating round-disabled features for players.
-        /// </summary>
-        public List<PlayerDisable> DisabledPlayerKeys { get; set; } = new();
-
-        /// <summary>
-        /// Gets a List of infection rules.
-        /// </summary>
-        public List<InfectRule> InfectionRules { get; } = new();
-
-        /// <summary>
-        /// Gets a dictionary of spawn rules.
-        /// </summary>
-        public Dictionary<RoleTypeId, int> SpawnRules { get; } = new();
-
-        /// <summary>
-        /// Gets a dictionary of round kills.
-        /// </summary>
-        public Dictionary<RoleTypeId, int> Kills { get; } = new();
-
-        /// <summary>
-        /// Gets a dictionary of players with locked radio settings.
-        /// </summary>
-        public Dictionary<Player, RadioRange> LockedRadios { get; } = new();
-
-        /// <summary>
-        /// Gets  a dictionary of permanent player-specific effects.
-        /// </summary>
-        public Dictionary<Player, List<Effect>> PermPlayerEffects { get; } = new();
-
-        /// <summary>
-        /// Gets  a dictionary of permanent team-specific effects.
-        /// </summary>
-        public Dictionary<Team, List<Effect>> PermTeamEffects { get; } = new();
-
-        /// <summary>
-        /// Gets a dictionary of permanent role-specific effects.
-        /// </summary>
-        public Dictionary<RoleTypeId, List<Effect>> PermRoleEffects { get; } = new();
-
-        public List<DamageRule> DamageRules { get; } = new();
-
-        // Helpful method
-        public PlayerDisable? GetPlayerDisableRule(string key)
-        {
-            foreach (PlayerDisable playerDisable in DisabledPlayerKeys)
-            {
-                if (key.Equals(playerDisable.Key))
-                {
-                    return playerDisable;
-                }
-            }
-
-            return null;
-        }
-
-        public PlayerDisable? GetPlayerDisableRule(string key, Player player)
-        {
-            if (player is null)
-                return null;
-
-            foreach (PlayerDisable playerDisable in DisabledPlayerKeys)
-            {
-                if (key.Equals(playerDisable.Key) && playerDisable.Players.Contains(player))
-                {
-                    return playerDisable;
-                }
-            }
-
-            return null;
-        }
-
-        public bool DisabledForPlayer(string key, Player player)
-        {
-            return GetPlayerDisableRule(key, player).HasValue;
-        }
-
-        public void OnRestarting()
-        {
-            RespawnWaves = 0;
-            lastRespawnWave = DateTime.MinValue;
-            TeslasDisabled = false;
-            MostRecentSpawnUnit = string.Empty;
-
-            SpawnsByTeam[SpawnableTeamType.NineTailedFox] = 0;
-            SpawnsByTeam[SpawnableTeamType.ChaosInsurgency] = 0;
-
-            foreach (var escapedRole in Escapes)
-            {
-                escapedRole.Value.Clear();
-            }
-
-            foreach (Commands.CustomCommand cmd in MainPlugin.CustomCommands)
-            {
-                cmd.ResetCooldowns();
-            }
-
-            ScriptHelper.StopAllScripts();
-            VariableSystem.ClearVariables();
-            Kills.Clear();
-            LockedRadios.Clear();
-
-            DisabledPlayerKeys.Clear();
-            DisabledKeys.Clear();
-
-            PermPlayerEffects.Clear();
-            PermTeamEffects.Clear();
-            PermRoleEffects.Clear();
-
-            DamageRules.Clear();
-
-            if (CountdownHelper.MainHandle is not null && CountdownHelper.MainHandle.Value.IsRunning)
-            {
-                Timing.KillCoroutines(CountdownHelper.MainHandle.Value);
-                CountdownHelper.MainHandle = null;
-                CountdownHelper.Countdowns.Clear();
-            }
-
-            InfectionRules.Clear();
-            SpawnRules.Clear();
-            RecentlyRespawned.Clear();
-
-            MostRecentSpawn = SpawnableTeamType.None;
-        }
-
-        public void OnWaitingForPlayers()
-        {
-            CountdownHelper.Start();
-<<<<<<< HEAD
-
-            try
-            {
-                string[] files = Directory.GetFiles(ScriptHelper.ScriptPath, "*.txt", SearchOption.AllDirectories);
-
-                foreach (string file in files)
-                {
-                    Log.Debug("Checking " + file);
-                    string allText = File.ReadAllText(file);
-                    string[] firstLine = allText.Split('\n')[0].Split(' ');
-
-                    Log.Debug(firstLine[0]);
-                    if (firstLine[0] != "@--") continue;
-
-                    Log.Debug(firstLine[1].ToUpper());
-                    if (firstLine[1].ToUpper() == "AUTORUN")
-                    {
-                        try
-                        {
-                            Script scr = ScriptHelper.ReadScript(Path.GetFileNameWithoutExtension(file), null, false);
-
-                            if (scr.AdminEvent)
-                            {
-                                Log.Warn(ErrorGen.Get(105, file));
-                                continue;
-                            }
-
-                            Log.Debug("RUN!!!!!!!!!!!!!");
-                            ScriptHelper.RunScript(scr);
-                            continue;
-                        }
-                        catch (DisabledScriptException)
-                        {
-                            Log.Warn(ErrorGen.Get(100, file));
-                            continue;
-                        }
-                        catch (FileNotFoundException ex)
-                        {
-                           Log.Warn("file not found " + ex.ToString());
-                        }
-                    }
-
-                    if (firstLine[1].ToUpper() != "EVENT") continue;
-
-                    // this below i just copied from somewhere idk cant remember
-                    // it doesnt work but i expected it since i cant even begin to understand what it does
-                    foreach (Type handler in MainPlugin.HandlerTypes)
-                    {
-                        // Credit to DevTools & Yamato for below code.
-                        Delegate @delegate = null;
-                        PropertyInfo propertyInfo = handler.GetProperty(firstLine[2]);
-
-                        if (propertyInfo is null)
-                            continue;
-
-                        EventInfo eventInfo = propertyInfo.PropertyType.GetEvent("InnerEvent", (BindingFlags)(-1));
-                        MethodInfo subscribe = propertyInfo.PropertyType.GetMethods().First(x => x.Name is "Subscribe");
-
-                        if (propertyInfo.PropertyType == typeof(Event))
-                        {
-                            @delegate = new CustomEventHandler(EventHandlers.OnNonArgumentedEvent);
-                        }
-                        else if (propertyInfo.PropertyType.IsGenericType && propertyInfo.PropertyType.GetGenericTypeDefinition() == typeof(Event<>))
-                        {
-                            @delegate = typeof(EventHandlers)
-                                .GetMethod(nameof(EventHandlers.OnArgumentedEvent))
-                                .MakeGenericMethod(eventInfo.EventHandlerType.GenericTypeArguments)
-                                .CreateDelegate(typeof(CustomEventHandler<>)
-                                .MakeGenericType(eventInfo.EventHandlerType.GenericTypeArguments));
-                        }
-                        else
-                        {
-                            Log.Warn(propertyInfo.Name);
-                            continue;
-                        }
-
-                        subscribe.Invoke(propertyInfo.GetValue(MainPlugin.Handlers), new object[] { @delegate });
-                        MainPlugin.StoredDelegates.Add(new Tuple<EventInfo, Delegate>(eventInfo, @delegate));
-                    }
-                }
-            }
-            catch (Exception ex)
-            {
-                Log.Debug(ex.ToString());
-            }
-
-            foreach (string name in MainPlugin.Singleton.Config.AutoRunScripts)
-=======
-            foreach (string name in MainPlugin.AutoRunScripts)
->>>>>>> fa453541
-            {
-                try
-                {
-                    Script scr = ScriptHelper.ReadScript(name, null);
-
-                    if (scr.AdminEvent)
-                    {
-                        Log.Warn(ErrorGen.Get(105, name));
-                        continue;
-                    }
-
-                    ScriptHelper.RunScript(scr);
-                }
-                catch (DisabledScriptException)
-                {
-                    Log.Warn(ErrorGen.Get(100, name));
-                }
-                catch (FileNotFoundException)
-                {
-                    Log.Warn(ErrorGen.Get(101, name));
-                }
-            }
-        }
-
-        public void OnRoundStarted()
-        {
-            if (SpawnRules.Count > 0)
-            {
-                List<Player> players = Player.List.ToList();
-                players.ShuffleList();
-
-                int iterator = 0;
-
-                foreach (KeyValuePair<RoleTypeId, int> rule in SpawnRules.Where(rule => rule.Value > 0))
-                {
-                    for (int i = iterator; i < iterator + rule.Value; i++)
-                    {
-                        Player p;
-                        try
-                        {
-                            p = players[i];
-                        }
-                        catch (IndexOutOfRangeException)
-                        {
-                            break;
-                        }
-                        catch (ArgumentOutOfRangeException)
-                        {
-                            break;
-                        }
-
-                        if (!p.IsConnected)
-                            continue;
-
-                        p.Role.Set(rule.Key);
-                    }
-
-                    iterator += rule.Value;
-                }
-
-                if (SpawnRules.Any(rule => rule.Value == -1))
-                {
-                    Player[] newPlayers = players.Skip(iterator).ToArray();
-
-                    KeyValuePair<RoleTypeId, int> rule = SpawnRules.FirstOrDefault(rule => rule.Value == -1);
-                    foreach (Player player in newPlayers)
-                    {
-                        player.Role.Set(rule.Key);
-                    }
-                }
-            }
-        }
-
-        public void OnRespawningTeam(RespawningTeamEventArgs ev)
-        {
-            if (DisabledKeys.Contains("RESPAWNS")) ev.IsAllowed = false;
-
-            if (!ev.IsAllowed) return;
-
-            RespawnWaves++;
-            lastRespawnWave = DateTime.UtcNow;
-
-            MostRecentSpawn = ev.NextKnownTeam;
-            SpawnsByTeam[ev.NextKnownTeam]++;
-
-            RecentlyRespawned.Clear();
-            RecentlyRespawned.AddRange(ev.Players);
-        }
-
-        // Perm Effects: Spawned
-        public void OnSpawned(SpawnedEventArgs ev)
-        {
-            if (PermPlayerEffects.TryGetValue(ev.Player, out var effects))
-            {
-                effects.ForEach(eff => ev.Player.SyncEffect(eff));
-            }
-
-            if (PermTeamEffects.TryGetValue(ev.Player.Role.Team, out var effects2))
-            {
-                effects2.ForEach(eff => ev.Player.SyncEffect(eff));
-            }
-
-            if (PermRoleEffects.TryGetValue(ev.Player.Role.Type, out var effects3))
-            {
-                effects3.ForEach(eff => ev.Player.SyncEffect(eff));
-            }
-        }
-
-        // Reflection: ON config
-        public void OnAnyEvent(string eventName, IExiledEvent ev = null)
-        {
-            if (MainPlugin.Configs.On.TryGetValue(eventName, out List<string> scripts))
-            {
-                foreach (string script in scripts)
-                {
-                    try
-                    {
-                        Script scr = ScriptHelper.ReadScript(script, null);
-
-                        // Add variables based on event.
-                        if (ev is IPlayerEvent playerEvent)
-                        {
-                            scr.AddPlayerVariable("{EVPLAYER}", "The player that is involved with this event.", new[] { playerEvent.Player });
-                        }
-
-                        if (ev is IAttackerEvent attackerEvent)
-                        {
-                            scr.AddPlayerVariable("{EVATTACKER}", "The attacker that is involved with this event.", new[] { attackerEvent.Attacker });
-                        }
-
-                        if (ev is IItemEvent item)
-                        {
-                            scr.AddVariable("{EVITEM}", "The ItemType of the item involved with this event.", item.Item.Type.ToString());
-                        }
-                        else if (ev is IPickupEvent pickup)
-                        {
-                            scr.AddVariable("{EVITEM}", "The ItemType of the pickup associated with this event.", pickup.Pickup.Type.ToString());
-                        }
-
-                        ScriptHelper.RunScript(scr);
-                    }
-                    catch (DisabledScriptException)
-                    {
-                        Log.Warn(ErrorGen.Get(110, eventName, script));
-                    }
-                    catch (FileNotFoundException)
-                    {
-                        Log.Warn(ErrorGen.Get(111, eventName, script));
-                    }
-                    catch (Exception ex)
-                    {
-                        Log.Warn(ErrorGen.Get(112, eventName) + $": {ex}");
-                    }
-                }
-            }
-        }
-
-        public static void OnArgumentedEvent<T>(T ev)
-            where T : IExiledEvent
-        {
-            Type evType = typeof(T);
-            string evName = evType.Name.Replace("EventArgs", string.Empty);
-            MainPlugin.Handlers.OnAnyEvent(evName, ev);
-        }
-
-        public static void OnNonArgumentedEvent()
-        {
-            MainPlugin.Handlers.OnAnyEvent(new StackFrame(2).GetMethod().Name);
-        }
-
-        // Infection
-        public void OnDied(DiedEventArgs ev)
-        {
-            if (ev.Player is null || ev.Attacker is null || ev.DamageHandler.Attacker is null)
-                return;
-
-            if (!InfectionRules.Any(r => r.OldRole == ev.TargetOldRole))
-                return;
-
-            InfectRule? ruleNullable = InfectionRules.FirstOrDefault(r => r.OldRole == ev.TargetOldRole);
-
-            InfectRule rule = ruleNullable.Value;
-            Vector3 pos = ev.Attacker.Position;
-
-            Timing.CallDelayed(0.5f, () =>
-            {
-                ev.Player.Role.Set(rule.NewRole);
-
-                if (rule.MovePlayer)
-                    ev.Player.Teleport(pos);
-            });
-        }
-
-        // Tesla
-        public void OnTriggeringTesla(TriggeringTeslaEventArgs ev)
-        {
-            if (TeslasDisabled || DisabledKeys.Contains("TESLAS") || DisabledForPlayer("TESLAS", ev.Player))
-            {
-                ev.IsAllowed = false;
-            }
-        }
-
-        // Locked Radios
-        public void OnChangingRole(ChangingRoleEventArgs ev)
-        {
-            if (!ev.IsAllowed) return;
-
-            if (LockedRadios.ContainsKey(ev.Player))
-            {
-                LockedRadios.Remove(ev.Player);
-            }
-        }
-
-        // Disable Stuff
-        public void OnDying(DyingEventArgs ev)
-        {
-            if (DisabledKeys.Contains("DYING") || DisabledForPlayer("DYING", ev.Player))
-                ev.IsAllowed = false;
-
-            if (!ev.IsAllowed)
-                return;
-
-            if (ev.Attacker is not null)
-            {
-                if (Kills.ContainsKey(ev.Attacker.Role.Type))
-                    Kills[ev.Attacker.Role.Type]++;
-                else
-                    Kills.Add(ev.Attacker.Role.Type, 1);
-            }
-        }
-
-        public void OnHurting(HurtingEventArgs ev)
-        {
-            if (DisabledKeys.Contains("HURTING") || DisabledForPlayer("HURTING", ev.Player))
-                ev.IsAllowed = false;
-
-            if (ev.Attacker is null || ev.Player is null || ev.Attacker == Server.Host)
-                return;
-
-            // SCP-049 & SCP-106 handled by OnScpAbility method
-            if ((ev.Attacker.Role.Type is RoleTypeId.Scp0492 && DisabledKeys.Contains("SCP0492ATTACK")) ||
-                (ev.Attacker.Role.Type is RoleTypeId.Scp096 && DisabledKeys.Contains("SCP096ATTACK")) ||
-                (ev.Attacker.Role.Type is RoleTypeId.Scp173 && DisabledKeys.Contains("SCP173ATTACK")) ||
-                (ev.Attacker.Role.Type is RoleTypeId.Scp939 && DisabledKeys.Contains("SCP939ATTACK")) ||
-                (ev.Attacker.Role.Type is RoleTypeId.Scp3114 && DisabledKeys.Contains("SCP3114ATTACK")) ||
-                (ev.Attacker.Role.Team is Team.SCPs && DisabledKeys.Contains("SCPATTACK")) ||
-                (ev.Attacker.Role.Team is Team.SCPs && DisabledKeys.Contains("SCPALLABILITIES")))
-                ev.IsAllowed = false;
-
-            // Damage Rules
-            foreach (DamageRule rule in DamageRules)
-            {
-                float multiplier = rule.DetermineMultiplier(ev.Attacker, ev.Player);
-                ev.Amount *= multiplier;
-            }
-        }
-
-        public void GeneratorEvent(IGeneratorEvent ev)
-        {
-            if (ev is IDeniableEvent deniable)
-            {
-                if (DisabledKeys.Contains("GENERATORS"))
-                    deniable.IsAllowed = false;
-                if (ev is IPlayerEvent plrEvent && DisabledForPlayer("GENERATORS", plrEvent.Player))
-                    deniable.IsAllowed = false;
-            }
-        }
-
-        public void OnShooting(ShootingEventArgs ev)
-        {
-            if (DisabledKeys.Contains("SHOOTING") || DisabledForPlayer("SHOOTING", ev.Player))
-                ev.IsAllowed = false;
-        }
-
-        public void OnDroppingItem(IDeniableEvent ev)
-        {
-            if (DisabledKeys.Contains("DROPPING"))
-                ev.IsAllowed = false;
-            if (ev is IPlayerEvent plrEv && DisabledForPlayer("DROPPING", plrEv.Player))
-                ev.IsAllowed = false;
-        }
-
-        public void OnSearchingPickup(SearchingPickupEventArgs ev)
-        {
-            if (DisabledKeys.Contains("ITEMPICKUPS") || DisabledForPlayer("ITEMPICKUPS", ev.Player))
-                ev.IsAllowed = false;
-
-            if ((DisabledKeys.Contains("MICROPICKUPS") || DisabledForPlayer("MICROPICKUPS", ev.Player)) && ev.Pickup.Type is ItemType.MicroHID)
-                ev.IsAllowed = false;
-        }
-
-        public void OnInteractingDoor(InteractingDoorEventArgs ev)
-        {
-            if (DisabledKeys.Contains("DOORS") || DisabledForPlayer("DOORS", ev.Player))
-                ev.IsAllowed = false;
-        }
-
-        public void OnInteractingLocker(InteractingLockerEventArgs ev)
-        {
-            if (ev.Locker is PedestalScpLocker && (DisabledKeys.Contains("PEDESTALS") || DisabledForPlayer("PEDESTALS", ev.Player)))
-            {
-                ev.IsAllowed = false;
-            }
-            else if (ev.Locker is not PedestalScpLocker && (DisabledKeys.Contains("LOCKERS") || DisabledForPlayer("LOCKERS", ev.Player)))
-            {
-                ev.IsAllowed = false;
-            }
-        }
-
-        public void OnEscaping(EscapingEventArgs ev)
-        {
-            if (DisabledKeys.Contains("ESCAPING") || DisabledForPlayer("ESCAPING", ev.Player))
-                ev.IsAllowed = false;
-
-            if (!ev.IsAllowed) return;
-
-            if (!Escapes.ContainsKey(ev.Player.Role.Type))
-                Escapes.Add(ev.Player.Role.Type, new());
-
-            Escapes[ev.Player.Role.Type].Add(ev.Player);
-        }
-
-        // Radio locks
-        public void OnPickingUpItem(PickingUpItemEventArgs ev)
-        {
-            if (!ev.IsAllowed) return;
-
-            if (ev.Pickup is RadioPickup radio && LockedRadios.TryGetValue(ev.Player, out RadioRange range))
-            {
-                radio.Range = range;
-            }
-        }
-
-        public void OnChangingRadioPreset(ChangingRadioPresetEventArgs ev)
-        {
-            if (LockedRadios.ContainsKey(ev.Player))
-                ev.IsAllowed = false;
-        }
-
-        public void OnInteractingElevator(InteractingElevatorEventArgs ev)
-        {
-            if (DisabledKeys.Contains("ELEVATORS") || DisabledForPlayer("ELEVATORS", ev.Player))
-                ev.IsAllowed = false;
-        }
-
-        public void OnHazardEvent(IHazardEvent ev)
-        {
-            if (ev is IDeniableEvent deny)
-            {
-                if (DisabledKeys.Contains("HAZARDS"))
-                    deny.IsAllowed = false;
-                else if (ev is IPlayerEvent plrEv && DisabledForPlayer("HAZARDS", plrEv.Player))
-                    deny.IsAllowed = false;
-            }
-        }
-
-        public void OnWorkStationEvent(IDeniableEvent ev)
-        {
-            if (DisabledKeys.Contains("WORKSTATIONS"))
-                ev.IsAllowed = false;
-            else if (ev is IPlayerEvent plrEv && DisabledForPlayer("WORKSTATIONS", plrEv.Player))
-                ev.IsAllowed = false;
-        }
-
-        public void OnScp330Event(IDeniableEvent ev)
-        {
-            if (DisabledKeys.Contains("SCP330"))
-                ev.IsAllowed = false;
-            else if (ev is IPlayerEvent plrEv && DisabledForPlayer("SCP330", plrEv.Player))
-                ev.IsAllowed = false;
-        }
-
-        public void OnScp914Event(IDeniableEvent ev)
-        {
-            if (DisabledKeys.Contains("SCP914"))
-                ev.IsAllowed = false;
-            else if (ev is IPlayerEvent plrEv && DisabledForPlayer("SCP914", plrEv.Player))
-                ev.IsAllowed = false;
-        }
-
-#pragma warning disable SA1201
-        public static Dictionary<Type, string> EventToDisableKey { get; } = new()
-#pragma warning restore SA1201
-        {
-            // SCP-049
-            [typeof(ActivatingSenseEventArgs)] = "SCP049SENSE",
-            [typeof(Exiled.Events.EventArgs.Scp049.AttackingEventArgs)] = "SCP049ATTACK",
-            [typeof(StartingRecallEventArgs)] = "SCP049RECALL",
-            [typeof(SendingCallEventArgs)] = "SCP049CALL",
-
-            // SCP-049-2
-            [typeof(ConsumingCorpseEventArgs)] = "SCP0492CONSUMECORPSE",
-            [typeof(TriggeringBloodlustEventArgs)] = "SCP0492BLOODLUST",
-
-            // SCP-079
-            // [typeof(ChangingCameraEventArgs)] = "SCP079CHANGECAMERA",
-            [typeof(ChangingSpeakerStatusEventArgs)] = "SCP079SPEAKER",
-            [typeof(ElevatorTeleportingEventArgs)] = "SCP079ELEVATOR",
-            // [typeof(GainingExperienceEventArgs)] = "SCP079GAINEXPERIENCE",
-            // [typeof(GainingLevelEventArgs)] = "SCP079GAINLEVEL",
-            [typeof(InteractingTeslaEventArgs)] = "SCP079TESLA",
-            [typeof(LockingDownEventArgs)] = "SCP079LOCKDOWN",
-            [typeof(PingingEventArgs)] = "SCP079PING",
-            [typeof(RoomBlackoutEventArgs)] = "SCP079BLACKOUT",
-            [typeof(TriggeringDoorEventArgs)] = "SCP079DOOR",
-            [typeof(ZoneBlackoutEventArgs)] = "SCP079ZONEBLACKOUT",
-
-            // SCP-096
-            [typeof(AddingTargetEventArgs)] = "SCP096ADDTARGET",
-            [typeof(ChargingEventArgs)] = "SCP096CHARGE",
-            [typeof(EnragingEventArgs)] = "SCP096ENRAGE",
-            [typeof(TryingNotToCryEventArgs)] = "SCP096TRYNOTCRY",
-
-            // SCP-106
-            [typeof(Exiled.Events.EventArgs.Scp106.AttackingEventArgs)] = "SCP106ATTACK",
-            [typeof(TeleportingEventArgs)] = "SCP106ATLAS",
-            [typeof(StalkingEventArgs)] = "SCP106STALK",
-
-            // SCP-173
-            [typeof(BlinkingEventArgs)] = "SCP173BLINK",
-            [typeof(PlacingTantrumEventArgs)] = "SCP173TANTRUM",
-            [typeof(UsingBreakneckSpeedsEventArgs)] = "SCP173BREAKNECKSPEED",
-
-            // SCP-939
-            [typeof(ChangingFocusEventArgs)] = "SCP939FOCUS",
-            [typeof(PlacingAmnesticCloudEventArgs)] = "SCP939CLOUD",
-            [typeof(PlayingSoundEventArgs)] = "SCP939PLAYSOUND",
-            [typeof(PlayingVoiceEventArgs)] = "SCP939PLAYVOICE",
-            [typeof(SavingVoiceEventArgs)] = "SCP939SAVEVOICE",
-
-            // SCP-3114
-            [typeof(TryUseBodyEventArgs)] = "SCP3114DISGUISE",
-            [typeof(DisguisingEventArgs)] = "SCP3114DISGUISE",
-        };
-
-        public void OnScpAbility(IDeniableEvent ev)
-        {
-            if (ev is IPlayerEvent playerEv)
-            {
-                if (EventToDisableKey.TryGetValue(ev.GetType(), out string key2) && (DisabledForPlayer(key2, playerEv.Player) || (key2 is "SCP106ATTACK" or "SCP049ATTACK" && DisabledForPlayer("SCPATTACK", playerEv.Player))))
-                    ev.IsAllowed = false;
-                if (DisabledForPlayer("SCPALLABILITIES", playerEv.Player))
-                    ev.IsAllowed = false;
-            }
-
-            if (EventToDisableKey.TryGetValue(ev.GetType(), out string key) && (DisabledKeys.Contains(key) || (key is "SCP106ATTACK" or "SCP049ATTACK" && DisabledKeys.Contains("SCPATTACK"))))
-                ev.IsAllowed = false;
-            if (DisabledKeys.Contains("SCPALLABILITIES"))
-                ev.IsAllowed = false;
-        }
-
-        public void OnAnnouncingNtfEntrance(AnnouncingNtfEntranceEventArgs ev)
-        {
-            MostRecentSpawnUnit = ev.UnitName;
-
-            if (DisabledKeys.Contains("NTFANNOUNCEMENT"))
-                ev.IsAllowed = false;
-        }
-
-        public void OnStartingWarhead(StartingEventArgs ev)
-        {
-            if (DisabledKeys.Contains("WARHEAD") || DisabledForPlayer("WARHEAD", ev.Player))
-                ev.IsAllowed = false;
-        }
-
-        public void OnActivatingWarheadPanel(ActivatingWarheadPanelEventArgs ev)
-        {
-            if (DisabledKeys.Contains("WARHEAD") || DisabledForPlayer("WARHEAD", ev.Player))
-                ev.IsAllowed = false;
-        }
-    }
-}
+﻿namespace ScriptedEvents
+{
+    using System;
+    using System.Collections.Generic;
+    using System.Data;
+    using System.Diagnostics;
+    using System.IO;
+    using System.Linq;
+    using System.Reflection;
+    using Exiled.API.Enums;
+    using Exiled.API.Features;
+    using Exiled.API.Features.Pickups;
+    using Exiled.Events.EventArgs.Interfaces;
+    using Exiled.Events.EventArgs.Map;
+    using Exiled.Events.EventArgs.Player;
+    using Exiled.Events.EventArgs.Scp049;
+    using Exiled.Events.EventArgs.Scp0492;
+    using Exiled.Events.EventArgs.Scp079;
+    using Exiled.Events.EventArgs.Scp096;
+    using Exiled.Events.EventArgs.Scp106;
+    using Exiled.Events.EventArgs.Scp173;
+    using Exiled.Events.EventArgs.Scp3114;
+    using Exiled.Events.EventArgs.Scp939;
+    using Exiled.Events.EventArgs.Server;
+    using Exiled.Events.EventArgs.Warhead;
+    using Exiled.Events.Features;
+    using MapGeneration.Distributors;
+    using MEC;
+    using PlayerRoles;
+    using Respawning;
+    using ScriptedEvents.API.Features;
+    using ScriptedEvents.API.Features.Exceptions;
+    using ScriptedEvents.Structures;
+    using ScriptedEvents.Variables;
+    using UnityEngine;
+    using Event = Exiled.Events.Features.Event;
+
+    public class EventHandlers
+    {
+        private DateTime lastRespawnWave = DateTime.MinValue;
+
+        /// <summary>
+        /// Gets or sets the amount of respawn waves since the round started.
+        /// </summary>
+        public int RespawnWaves { get; set; } = 0;
+
+        /// <summary>
+        /// Gets the amount of time since the last wave.
+        /// </summary>
+        public TimeSpan TimeSinceWave => DateTime.UtcNow - lastRespawnWave;
+
+        /// <summary>
+        /// Gets a value indicating whether or not a wave just spawned.
+        /// </summary>
+        public bool IsRespawning => TimeSinceWave.TotalSeconds < 5;
+
+        /// <summary>
+        /// Gets or sets the most recent respawn type.
+        /// </summary>
+        public SpawnableTeamType MostRecentSpawn { get; set; }
+
+        /// <summary>
+        /// Gets or sets the spawns by team.
+        /// </summary>
+        public Dictionary<SpawnableTeamType, int> SpawnsByTeam { get; set; } = new()
+        {
+            [SpawnableTeamType.ChaosInsurgency] = 0,
+            [SpawnableTeamType.NineTailedFox] = 0,
+        };
+
+        /// <summary>
+        /// Gets or sets escaped players.
+        /// </summary>
+        public Dictionary<RoleTypeId, List<Player>> Escapes { get; set; } = new()
+        {
+            [RoleTypeId.ClassD] = new(),
+            [RoleTypeId.Scientist] = new(),
+        };
+
+        /// <summary>
+        /// Gets or sets the most recent spawn unit.
+        /// </summary>
+        public string MostRecentSpawnUnit { get; set; } = string.Empty;
+
+        /// <summary>
+        /// Gets a list of players that most recently respawned.
+        /// </summary>
+        public List<Player> RecentlyRespawned { get; } = new();
+
+        /// <summary>
+        /// Gets or sets a value indicating whether or not tesla gates are disabled.
+        /// </summary>
+        public bool TeslasDisabled { get; set; } = false;
+
+        /// <summary>
+        /// Gets or sets a list of strings indicating round-disabled features.
+        /// </summary>
+        public List<string> DisabledKeys { get; set; } = new();
+
+        /// <summary>
+        /// Gets or sets a list of strings indicating round-disabled features for players.
+        /// </summary>
+        public List<PlayerDisable> DisabledPlayerKeys { get; set; } = new();
+
+        /// <summary>
+        /// Gets a List of infection rules.
+        /// </summary>
+        public List<InfectRule> InfectionRules { get; } = new();
+
+        /// <summary>
+        /// Gets a dictionary of spawn rules.
+        /// </summary>
+        public Dictionary<RoleTypeId, int> SpawnRules { get; } = new();
+
+        /// <summary>
+        /// Gets a dictionary of round kills.
+        /// </summary>
+        public Dictionary<RoleTypeId, int> Kills { get; } = new();
+
+        /// <summary>
+        /// Gets a dictionary of players with locked radio settings.
+        /// </summary>
+        public Dictionary<Player, RadioRange> LockedRadios { get; } = new();
+
+        /// <summary>
+        /// Gets  a dictionary of permanent player-specific effects.
+        /// </summary>
+        public Dictionary<Player, List<Effect>> PermPlayerEffects { get; } = new();
+
+        /// <summary>
+        /// Gets  a dictionary of permanent team-specific effects.
+        /// </summary>
+        public Dictionary<Team, List<Effect>> PermTeamEffects { get; } = new();
+
+        /// <summary>
+        /// Gets a dictionary of permanent role-specific effects.
+        /// </summary>
+        public Dictionary<RoleTypeId, List<Effect>> PermRoleEffects { get; } = new();
+
+        public List<DamageRule> DamageRules { get; } = new();
+
+        // Helpful method
+        public PlayerDisable? GetPlayerDisableRule(string key)
+        {
+            foreach (PlayerDisable playerDisable in DisabledPlayerKeys)
+            {
+                if (key.Equals(playerDisable.Key))
+                {
+                    return playerDisable;
+                }
+            }
+
+            return null;
+        }
+
+        public PlayerDisable? GetPlayerDisableRule(string key, Player player)
+        {
+            if (player is null)
+                return null;
+
+            foreach (PlayerDisable playerDisable in DisabledPlayerKeys)
+            {
+                if (key.Equals(playerDisable.Key) && playerDisable.Players.Contains(player))
+                {
+                    return playerDisable;
+                }
+            }
+
+            return null;
+        }
+
+        public bool DisabledForPlayer(string key, Player player)
+        {
+            return GetPlayerDisableRule(key, player).HasValue;
+        }
+
+        public void OnRestarting()
+        {
+            RespawnWaves = 0;
+            lastRespawnWave = DateTime.MinValue;
+            TeslasDisabled = false;
+            MostRecentSpawnUnit = string.Empty;
+
+            SpawnsByTeam[SpawnableTeamType.NineTailedFox] = 0;
+            SpawnsByTeam[SpawnableTeamType.ChaosInsurgency] = 0;
+
+            foreach (var escapedRole in Escapes)
+            {
+                escapedRole.Value.Clear();
+            }
+
+            foreach (Commands.CustomCommand cmd in MainPlugin.CustomCommands)
+            {
+                cmd.ResetCooldowns();
+            }
+
+            ScriptHelper.StopAllScripts();
+            VariableSystem.ClearVariables();
+            Kills.Clear();
+            LockedRadios.Clear();
+
+            DisabledPlayerKeys.Clear();
+            DisabledKeys.Clear();
+
+            PermPlayerEffects.Clear();
+            PermTeamEffects.Clear();
+            PermRoleEffects.Clear();
+
+            DamageRules.Clear();
+
+            if (CountdownHelper.MainHandle is not null && CountdownHelper.MainHandle.Value.IsRunning)
+            {
+                Timing.KillCoroutines(CountdownHelper.MainHandle.Value);
+                CountdownHelper.MainHandle = null;
+                CountdownHelper.Countdowns.Clear();
+            }
+
+            InfectionRules.Clear();
+            SpawnRules.Clear();
+            RecentlyRespawned.Clear();
+
+            MostRecentSpawn = SpawnableTeamType.None;
+        }
+
+        public void OnWaitingForPlayers()
+        {
+            CountdownHelper.Start();
+            foreach (string name in MainPlugin.AutoRunScripts)
+            {
+                try
+                {
+                    Script scr = ScriptHelper.ReadScript(name, null);
+
+                    if (scr.AdminEvent)
+                    {
+                        Log.Warn(ErrorGen.Get(105, name));
+                        continue;
+                    }
+
+                    ScriptHelper.RunScript(scr);
+                }
+                catch (DisabledScriptException)
+                {
+                    Log.Warn(ErrorGen.Get(100, name));
+                }
+                catch (FileNotFoundException)
+                {
+                    Log.Warn(ErrorGen.Get(101, name));
+                }
+            }
+        }
+
+        public void OnRoundStarted()
+        {
+            if (SpawnRules.Count > 0)
+            {
+                List<Player> players = Player.List.ToList();
+                players.ShuffleList();
+
+                int iterator = 0;
+
+                foreach (KeyValuePair<RoleTypeId, int> rule in SpawnRules.Where(rule => rule.Value > 0))
+                {
+                    for (int i = iterator; i < iterator + rule.Value; i++)
+                    {
+                        Player p;
+                        try
+                        {
+                            p = players[i];
+                        }
+                        catch (IndexOutOfRangeException)
+                        {
+                            break;
+                        }
+                        catch (ArgumentOutOfRangeException)
+                        {
+                            break;
+                        }
+
+                        if (!p.IsConnected)
+                            continue;
+
+                        p.Role.Set(rule.Key);
+                    }
+
+                    iterator += rule.Value;
+                }
+
+                if (SpawnRules.Any(rule => rule.Value == -1))
+                {
+                    Player[] newPlayers = players.Skip(iterator).ToArray();
+
+                    KeyValuePair<RoleTypeId, int> rule = SpawnRules.FirstOrDefault(rule => rule.Value == -1);
+                    foreach (Player player in newPlayers)
+                    {
+                        player.Role.Set(rule.Key);
+                    }
+                }
+            }
+        }
+
+        public void OnRespawningTeam(RespawningTeamEventArgs ev)
+        {
+            if (DisabledKeys.Contains("RESPAWNS")) ev.IsAllowed = false;
+
+            if (!ev.IsAllowed) return;
+
+            RespawnWaves++;
+            lastRespawnWave = DateTime.UtcNow;
+
+            MostRecentSpawn = ev.NextKnownTeam;
+            SpawnsByTeam[ev.NextKnownTeam]++;
+
+            RecentlyRespawned.Clear();
+            RecentlyRespawned.AddRange(ev.Players);
+        }
+
+        // Perm Effects: Spawned
+        public void OnSpawned(SpawnedEventArgs ev)
+        {
+            if (PermPlayerEffects.TryGetValue(ev.Player, out var effects))
+            {
+                effects.ForEach(eff => ev.Player.SyncEffect(eff));
+            }
+
+            if (PermTeamEffects.TryGetValue(ev.Player.Role.Team, out var effects2))
+            {
+                effects2.ForEach(eff => ev.Player.SyncEffect(eff));
+            }
+
+            if (PermRoleEffects.TryGetValue(ev.Player.Role.Type, out var effects3))
+            {
+                effects3.ForEach(eff => ev.Player.SyncEffect(eff));
+            }
+        }
+
+        // Reflection: ON config
+        public void OnAnyEvent(string eventName, IExiledEvent ev = null)
+        {
+            if (MainPlugin.Configs.On.TryGetValue(eventName, out List<string> scripts))
+            {
+                foreach (string script in scripts)
+                {
+                    try
+                    {
+                        Script scr = ScriptHelper.ReadScript(script, null);
+
+                        // Add variables based on event.
+                        if (ev is IPlayerEvent playerEvent)
+                        {
+                            scr.AddPlayerVariable("{EVPLAYER}", "The player that is involved with this event.", new[] { playerEvent.Player });
+                        }
+
+                        if (ev is IAttackerEvent attackerEvent)
+                        {
+                            scr.AddPlayerVariable("{EVATTACKER}", "The attacker that is involved with this event.", new[] { attackerEvent.Attacker });
+                        }
+
+                        if (ev is IItemEvent item)
+                        {
+                            scr.AddVariable("{EVITEM}", "The ItemType of the item involved with this event.", item.Item.Type.ToString());
+                        }
+                        else if (ev is IPickupEvent pickup)
+                        {
+                            scr.AddVariable("{EVITEM}", "The ItemType of the pickup associated with this event.", pickup.Pickup.Type.ToString());
+                        }
+
+                        ScriptHelper.RunScript(scr);
+                    }
+                    catch (DisabledScriptException)
+                    {
+                        Log.Warn(ErrorGen.Get(110, eventName, script));
+                    }
+                    catch (FileNotFoundException)
+                    {
+                        Log.Warn(ErrorGen.Get(111, eventName, script));
+                    }
+                    catch (Exception ex)
+                    {
+                        Log.Warn(ErrorGen.Get(112, eventName) + $": {ex}");
+                    }
+                }
+            }
+        }
+
+        public static void OnArgumentedEvent<T>(T ev)
+            where T : IExiledEvent
+        {
+            Type evType = typeof(T);
+            string evName = evType.Name.Replace("EventArgs", string.Empty);
+            MainPlugin.Handlers.OnAnyEvent(evName, ev);
+        }
+
+        public static void OnNonArgumentedEvent()
+        {
+            MainPlugin.Handlers.OnAnyEvent(new StackFrame(2).GetMethod().Name);
+        }
+
+        // Infection
+        public void OnDied(DiedEventArgs ev)
+        {
+            if (ev.Player is null || ev.Attacker is null || ev.DamageHandler.Attacker is null)
+                return;
+
+            if (!InfectionRules.Any(r => r.OldRole == ev.TargetOldRole))
+                return;
+
+            InfectRule? ruleNullable = InfectionRules.FirstOrDefault(r => r.OldRole == ev.TargetOldRole);
+
+            InfectRule rule = ruleNullable.Value;
+            Vector3 pos = ev.Attacker.Position;
+
+            Timing.CallDelayed(0.5f, () =>
+            {
+                ev.Player.Role.Set(rule.NewRole);
+
+                if (rule.MovePlayer)
+                    ev.Player.Teleport(pos);
+            });
+        }
+
+        // Tesla
+        public void OnTriggeringTesla(TriggeringTeslaEventArgs ev)
+        {
+            if (TeslasDisabled || DisabledKeys.Contains("TESLAS") || DisabledForPlayer("TESLAS", ev.Player))
+            {
+                ev.IsAllowed = false;
+            }
+        }
+
+        // Locked Radios
+        public void OnChangingRole(ChangingRoleEventArgs ev)
+        {
+            if (!ev.IsAllowed) return;
+
+            if (LockedRadios.ContainsKey(ev.Player))
+            {
+                LockedRadios.Remove(ev.Player);
+            }
+        }
+
+        // Disable Stuff
+        public void OnDying(DyingEventArgs ev)
+        {
+            if (DisabledKeys.Contains("DYING") || DisabledForPlayer("DYING", ev.Player))
+                ev.IsAllowed = false;
+
+            if (!ev.IsAllowed)
+                return;
+
+            if (ev.Attacker is not null)
+            {
+                if (Kills.ContainsKey(ev.Attacker.Role.Type))
+                    Kills[ev.Attacker.Role.Type]++;
+                else
+                    Kills.Add(ev.Attacker.Role.Type, 1);
+            }
+        }
+
+        public void OnHurting(HurtingEventArgs ev)
+        {
+            if (DisabledKeys.Contains("HURTING") || DisabledForPlayer("HURTING", ev.Player))
+                ev.IsAllowed = false;
+
+            if (ev.Attacker is null || ev.Player is null || ev.Attacker == Server.Host)
+                return;
+
+            // SCP-049 & SCP-106 handled by OnScpAbility method
+            if ((ev.Attacker.Role.Type is RoleTypeId.Scp0492 && DisabledKeys.Contains("SCP0492ATTACK")) ||
+                (ev.Attacker.Role.Type is RoleTypeId.Scp096 && DisabledKeys.Contains("SCP096ATTACK")) ||
+                (ev.Attacker.Role.Type is RoleTypeId.Scp173 && DisabledKeys.Contains("SCP173ATTACK")) ||
+                (ev.Attacker.Role.Type is RoleTypeId.Scp939 && DisabledKeys.Contains("SCP939ATTACK")) ||
+                (ev.Attacker.Role.Type is RoleTypeId.Scp3114 && DisabledKeys.Contains("SCP3114ATTACK")) ||
+                (ev.Attacker.Role.Team is Team.SCPs && DisabledKeys.Contains("SCPATTACK")) ||
+                (ev.Attacker.Role.Team is Team.SCPs && DisabledKeys.Contains("SCPALLABILITIES")))
+                ev.IsAllowed = false;
+
+            // Damage Rules
+            foreach (DamageRule rule in DamageRules)
+            {
+                float multiplier = rule.DetermineMultiplier(ev.Attacker, ev.Player);
+                ev.Amount *= multiplier;
+            }
+        }
+
+        public void GeneratorEvent(IGeneratorEvent ev)
+        {
+            if (ev is IDeniableEvent deniable)
+            {
+                if (DisabledKeys.Contains("GENERATORS"))
+                    deniable.IsAllowed = false;
+                if (ev is IPlayerEvent plrEvent && DisabledForPlayer("GENERATORS", plrEvent.Player))
+                    deniable.IsAllowed = false;
+            }
+        }
+
+        public void OnShooting(ShootingEventArgs ev)
+        {
+            if (DisabledKeys.Contains("SHOOTING") || DisabledForPlayer("SHOOTING", ev.Player))
+                ev.IsAllowed = false;
+        }
+
+        public void OnDroppingItem(IDeniableEvent ev)
+        {
+            if (DisabledKeys.Contains("DROPPING"))
+                ev.IsAllowed = false;
+            if (ev is IPlayerEvent plrEv && DisabledForPlayer("DROPPING", plrEv.Player))
+                ev.IsAllowed = false;
+        }
+
+        public void OnSearchingPickup(SearchingPickupEventArgs ev)
+        {
+            if (DisabledKeys.Contains("ITEMPICKUPS") || DisabledForPlayer("ITEMPICKUPS", ev.Player))
+                ev.IsAllowed = false;
+
+            if ((DisabledKeys.Contains("MICROPICKUPS") || DisabledForPlayer("MICROPICKUPS", ev.Player)) && ev.Pickup.Type is ItemType.MicroHID)
+                ev.IsAllowed = false;
+        }
+
+        public void OnInteractingDoor(InteractingDoorEventArgs ev)
+        {
+            if (DisabledKeys.Contains("DOORS") || DisabledForPlayer("DOORS", ev.Player))
+                ev.IsAllowed = false;
+        }
+
+        public void OnInteractingLocker(InteractingLockerEventArgs ev)
+        {
+            if (ev.Locker is PedestalScpLocker && (DisabledKeys.Contains("PEDESTALS") || DisabledForPlayer("PEDESTALS", ev.Player)))
+            {
+                ev.IsAllowed = false;
+            }
+            else if (ev.Locker is not PedestalScpLocker && (DisabledKeys.Contains("LOCKERS") || DisabledForPlayer("LOCKERS", ev.Player)))
+            {
+                ev.IsAllowed = false;
+            }
+        }
+
+        public void OnEscaping(EscapingEventArgs ev)
+        {
+            if (DisabledKeys.Contains("ESCAPING") || DisabledForPlayer("ESCAPING", ev.Player))
+                ev.IsAllowed = false;
+
+            if (!ev.IsAllowed) return;
+
+            if (!Escapes.ContainsKey(ev.Player.Role.Type))
+                Escapes.Add(ev.Player.Role.Type, new());
+
+            Escapes[ev.Player.Role.Type].Add(ev.Player);
+        }
+
+        // Radio locks
+        public void OnPickingUpItem(PickingUpItemEventArgs ev)
+        {
+            if (!ev.IsAllowed) return;
+
+            if (ev.Pickup is RadioPickup radio && LockedRadios.TryGetValue(ev.Player, out RadioRange range))
+            {
+                radio.Range = range;
+            }
+        }
+
+        public void OnChangingRadioPreset(ChangingRadioPresetEventArgs ev)
+        {
+            if (LockedRadios.ContainsKey(ev.Player))
+                ev.IsAllowed = false;
+        }
+
+        public void OnInteractingElevator(InteractingElevatorEventArgs ev)
+        {
+            if (DisabledKeys.Contains("ELEVATORS") || DisabledForPlayer("ELEVATORS", ev.Player))
+                ev.IsAllowed = false;
+        }
+
+        public void OnHazardEvent(IHazardEvent ev)
+        {
+            if (ev is IDeniableEvent deny)
+            {
+                if (DisabledKeys.Contains("HAZARDS"))
+                    deny.IsAllowed = false;
+                else if (ev is IPlayerEvent plrEv && DisabledForPlayer("HAZARDS", plrEv.Player))
+                    deny.IsAllowed = false;
+            }
+        }
+
+        public void OnWorkStationEvent(IDeniableEvent ev)
+        {
+            if (DisabledKeys.Contains("WORKSTATIONS"))
+                ev.IsAllowed = false;
+            else if (ev is IPlayerEvent plrEv && DisabledForPlayer("WORKSTATIONS", plrEv.Player))
+                ev.IsAllowed = false;
+        }
+
+        public void OnScp330Event(IDeniableEvent ev)
+        {
+            if (DisabledKeys.Contains("SCP330"))
+                ev.IsAllowed = false;
+            else if (ev is IPlayerEvent plrEv && DisabledForPlayer("SCP330", plrEv.Player))
+                ev.IsAllowed = false;
+        }
+
+        public void OnScp914Event(IDeniableEvent ev)
+        {
+            if (DisabledKeys.Contains("SCP914"))
+                ev.IsAllowed = false;
+            else if (ev is IPlayerEvent plrEv && DisabledForPlayer("SCP914", plrEv.Player))
+                ev.IsAllowed = false;
+        }
+
+#pragma warning disable SA1201
+        public static Dictionary<Type, string> EventToDisableKey { get; } = new()
+#pragma warning restore SA1201
+        {
+            // SCP-049
+            [typeof(ActivatingSenseEventArgs)] = "SCP049SENSE",
+            [typeof(Exiled.Events.EventArgs.Scp049.AttackingEventArgs)] = "SCP049ATTACK",
+            [typeof(StartingRecallEventArgs)] = "SCP049RECALL",
+            [typeof(SendingCallEventArgs)] = "SCP049CALL",
+
+            // SCP-049-2
+            [typeof(ConsumingCorpseEventArgs)] = "SCP0492CONSUMECORPSE",
+            [typeof(TriggeringBloodlustEventArgs)] = "SCP0492BLOODLUST",
+
+            // SCP-079
+            // [typeof(ChangingCameraEventArgs)] = "SCP079CHANGECAMERA",
+            [typeof(ChangingSpeakerStatusEventArgs)] = "SCP079SPEAKER",
+            [typeof(ElevatorTeleportingEventArgs)] = "SCP079ELEVATOR",
+            // [typeof(GainingExperienceEventArgs)] = "SCP079GAINEXPERIENCE",
+            // [typeof(GainingLevelEventArgs)] = "SCP079GAINLEVEL",
+            [typeof(InteractingTeslaEventArgs)] = "SCP079TESLA",
+            [typeof(LockingDownEventArgs)] = "SCP079LOCKDOWN",
+            [typeof(PingingEventArgs)] = "SCP079PING",
+            [typeof(RoomBlackoutEventArgs)] = "SCP079BLACKOUT",
+            [typeof(TriggeringDoorEventArgs)] = "SCP079DOOR",
+            [typeof(ZoneBlackoutEventArgs)] = "SCP079ZONEBLACKOUT",
+
+            // SCP-096
+            [typeof(AddingTargetEventArgs)] = "SCP096ADDTARGET",
+            [typeof(ChargingEventArgs)] = "SCP096CHARGE",
+            [typeof(EnragingEventArgs)] = "SCP096ENRAGE",
+            [typeof(TryingNotToCryEventArgs)] = "SCP096TRYNOTCRY",
+
+            // SCP-106
+            [typeof(Exiled.Events.EventArgs.Scp106.AttackingEventArgs)] = "SCP106ATTACK",
+            [typeof(TeleportingEventArgs)] = "SCP106ATLAS",
+            [typeof(StalkingEventArgs)] = "SCP106STALK",
+
+            // SCP-173
+            [typeof(BlinkingEventArgs)] = "SCP173BLINK",
+            [typeof(PlacingTantrumEventArgs)] = "SCP173TANTRUM",
+            [typeof(UsingBreakneckSpeedsEventArgs)] = "SCP173BREAKNECKSPEED",
+
+            // SCP-939
+            [typeof(ChangingFocusEventArgs)] = "SCP939FOCUS",
+            [typeof(PlacingAmnesticCloudEventArgs)] = "SCP939CLOUD",
+            [typeof(PlayingSoundEventArgs)] = "SCP939PLAYSOUND",
+            [typeof(PlayingVoiceEventArgs)] = "SCP939PLAYVOICE",
+            [typeof(SavingVoiceEventArgs)] = "SCP939SAVEVOICE",
+
+            // SCP-3114
+            [typeof(TryUseBodyEventArgs)] = "SCP3114DISGUISE",
+            [typeof(DisguisingEventArgs)] = "SCP3114DISGUISE",
+        };
+
+        public void OnScpAbility(IDeniableEvent ev)
+        {
+            if (ev is IPlayerEvent playerEv)
+            {
+                if (EventToDisableKey.TryGetValue(ev.GetType(), out string key2) && (DisabledForPlayer(key2, playerEv.Player) || (key2 is "SCP106ATTACK" or "SCP049ATTACK" && DisabledForPlayer("SCPATTACK", playerEv.Player))))
+                    ev.IsAllowed = false;
+                if (DisabledForPlayer("SCPALLABILITIES", playerEv.Player))
+                    ev.IsAllowed = false;
+            }
+
+            if (EventToDisableKey.TryGetValue(ev.GetType(), out string key) && (DisabledKeys.Contains(key) || (key is "SCP106ATTACK" or "SCP049ATTACK" && DisabledKeys.Contains("SCPATTACK"))))
+                ev.IsAllowed = false;
+            if (DisabledKeys.Contains("SCPALLABILITIES"))
+                ev.IsAllowed = false;
+        }
+
+        public void OnAnnouncingNtfEntrance(AnnouncingNtfEntranceEventArgs ev)
+        {
+            MostRecentSpawnUnit = ev.UnitName;
+
+            if (DisabledKeys.Contains("NTFANNOUNCEMENT"))
+                ev.IsAllowed = false;
+        }
+
+        public void OnStartingWarhead(StartingEventArgs ev)
+        {
+            if (DisabledKeys.Contains("WARHEAD") || DisabledForPlayer("WARHEAD", ev.Player))
+                ev.IsAllowed = false;
+        }
+
+        public void OnActivatingWarheadPanel(ActivatingWarheadPanelEventArgs ev)
+        {
+            if (DisabledKeys.Contains("WARHEAD") || DisabledForPlayer("WARHEAD", ev.Player))
+                ev.IsAllowed = false;
+        }
+    }
+}