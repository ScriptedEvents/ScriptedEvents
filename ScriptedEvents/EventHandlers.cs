--- conflicted
+++ resolved
@@ -1,39 +1,36 @@
-<<<<<<< HEAD
-﻿using MEC;
-using ScriptedEvents.API.Helpers;
-=======
-﻿using Exiled.API.Features;
-using MEC;
-using System.IO;
->>>>>>> 9b0d7cc0
-
-namespace ScriptedEvents
-{
-    public class EventHandlers
-    {
-        public void OnRestarting()
-        {
-            foreach (var kvp in ScriptHelper.RunningScripts)
-            {
-                Timing.KillCoroutines(kvp.Value);
-            }
-            ScriptHelper.RunningScripts.Clear();
-        }
-
-        public void OnRoundStarted()
-        {
-            foreach (string name in MainPlugin.Singleton.Config.AutoRunScripts)
-            {
-                try
-                {
-                    Script scr = ScriptHelper.ReadScript(name);
-                    ScriptHelper.RunScript(scr);
-                }
-                catch (FileNotFoundException _)
-                {
-                    Log.Warn($"The '{name}' script is set to run each round, but the script is not found!");
-                }
-            }
-        }
-    }
-}
+﻿using Exiled.API.Features;
+using ScriptedEvents.API.Helpers;
+using MEC;
+using System.IO;
+using ScriptedEvents.API.Features;
+
+namespace ScriptedEvents
+{
+    public class EventHandlers
+    {
+        public void OnRestarting()
+        {
+            foreach (var kvp in ScriptHelper.RunningScripts)
+            {
+                Timing.KillCoroutines(kvp.Value);
+            }
+            ScriptHelper.RunningScripts.Clear();
+        }
+
+        public void OnRoundStarted()
+        {
+            foreach (string name in MainPlugin.Singleton.Config.AutoRunScripts)
+            {
+                try
+                {
+                    Script scr = ScriptHelper.ReadScript(name);
+                    ScriptHelper.RunScript(scr);
+                }
+                catch (FileNotFoundException _)
+                {
+                    Log.Warn($"The '{name}' script is set to run each round, but the script is not found!");
+                }
+            }
+        }
+    }
+}