﻿<?xml version="1.0" encoding="utf-8"?>
<Project ToolsVersion="15.0" xmlns="http://schemas.microsoft.com/developer/msbuild/2003">
  <Import Project="$(MSBuildExtensionsPath)\$(MSBuildToolsVersion)\Microsoft.Common.props" Condition="Exists('$(MSBuildExtensionsPath)\$(MSBuildToolsVersion)\Microsoft.Common.props')" />
  <PropertyGroup>
    <Configuration Condition=" '$(Configuration)' == '' ">Debug</Configuration>
    <Platform Condition=" '$(Platform)' == '' ">AnyCPU</Platform>
    <ProjectGuid>{5F682ACF-8F17-4603-85AE-F4369F9F5FBA}</ProjectGuid>
    <OutputType>Library</OutputType>
    <AppDesignerFolder>Properties</AppDesignerFolder>
    <RootNamespace>ScriptedEvents</RootNamespace>
    <AssemblyName>ScriptedEvents</AssemblyName>
    <TargetFrameworkVersion>v4.8</TargetFrameworkVersion>
    <FileAlignment>512</FileAlignment>
    <Deterministic>true</Deterministic>
    <LangVersion>9</LangVersion>
  </PropertyGroup>
  <PropertyGroup Condition=" '$(Configuration)|$(Platform)' == 'Debug|AnyCPU' ">
    <DebugSymbols>true</DebugSymbols>
    <DebugType>full</DebugType>
    <Optimize>true</Optimize>
    <OutputPath>bin\Debug\</OutputPath>
    <DefineConstants>DEBUG;TRACE</DefineConstants>
    <ErrorReport>prompt</ErrorReport>
    <WarningLevel>4</WarningLevel>
    <AllowUnsafeBlocks>true</AllowUnsafeBlocks>
  </PropertyGroup>
  <PropertyGroup Condition=" '$(Configuration)|$(Platform)' == 'Release|AnyCPU' ">
    <DebugType>pdbonly</DebugType>
    <Optimize>true</Optimize>
    <OutputPath>bin\Release\</OutputPath>
    <DefineConstants>TRACE</DefineConstants>
    <ErrorReport>prompt</ErrorReport>
    <WarningLevel>4</WarningLevel>
    <AllowUnsafeBlocks>true</AllowUnsafeBlocks>
  </PropertyGroup>
  <ItemGroup>
    <Reference Include="Assembly-CSharp-firstpass">
      <HintPath>$(EXILED_REFERENCES)\Assembly-CSharp-firstpass.dll</HintPath>
    </Reference>
    <Reference Include="Mirror">
      <HintPath>..\..\..\scpslfiles\SCPSL_Data\Managed\Mirror.dll</HintPath>
    </Reference>
    <Reference Include="System" />
    <Reference Include="System.Core" />
    <Reference Include="System.Xml.Linq" />
    <Reference Include="System.Data.DataSetExtensions" />
    <Reference Include="Microsoft.CSharp" />
    <Reference Include="System.Data" />
    <Reference Include="System.Net.Http" />
    <Reference Include="System.Xml" />
    <Reference Include="UnityEngine.CoreModule">
      <HintPath>$(EXILED_REFERENCES)\UnityEngine.CoreModule.dll</HintPath>
    </Reference>
    <Reference Include="UnityEngine.PhysicsModule">
      <HintPath>..\..\..\scpslfiles\SCPSL_Data\Managed\UnityEngine.PhysicsModule.dll</HintPath>
    </Reference>
  </ItemGroup>
  <ItemGroup>
<<<<<<< HEAD
    <Compile Include="API\Features\Actions\ActionResponse.cs" />
    <Compile Include="Handlers\DefaultActions\CassieAction.cs" />
    <Compile Include="Handlers\DefaultActions\CommandAction.cs" />
    <Compile Include="API\Features\Actions\IAction.cs" />
    <Compile Include="API\Features\Actions\ITimingAction.cs" />
    <Compile Include="Handlers\DefaultActions\DoorAction.cs" />
    <Compile Include="Handlers\DefaultActions\LightsOutAction.cs" />
    <Compile Include="Handlers\DefaultActions\WaitForSecondsAction.cs" />
    <Compile Include="Handlers\DefaultActions\WaitUntilAction.cs" />
    <Compile Include="API\Features\Aliases\Alias.cs" />
    <Compile Include="API\Features\Aliases\AliasExtensions.cs" />
    <Compile Include="API\Helpers\ApiHelper.cs" />
    <Compile Include="Handlers\Commands\ExecuteScript.cs" />
=======
    <Compile Include="ActionResponse.cs" />
    <Compile Include="Actions\BroadcastAction.cs" />
    <Compile Include="Actions\CassieAction.cs" />
    <Compile Include="Actions\CloseDoorAction.cs" />
    <Compile Include="Actions\DebugConditionLogAction.cs" />
    <Compile Include="Actions\DecontaminateAction.cs" />
    <Compile Include="Actions\IAction.cs" />
    <Compile Include="Actions\ITimingAction.cs" />
    <Compile Include="Actions\LogAction.cs" />
    <Compile Include="Actions\OpenDoorAction.cs" />
    <Compile Include="Actions\LockDoorAction.cs" />
    <Compile Include="Actions\RoundlockAction.cs" />
    <Compile Include="Actions\StopIfAction.cs" />
    <Compile Include="Actions\TurnOffLightsAction.cs" />
    <Compile Include="Actions\WaitForSecondsAction.cs" />
    <Compile Include="Actions\WaitUntilAction.cs" />
    <Compile Include="Commands\ExecuteScript.cs" />
    <Compile Include="ConditionHelper.cs" />
    <Compile Include="Conditions\Equal.cs" />
    <Compile Include="Conditions\LessThan.cs" />
    <Compile Include="Conditions\GreaterThan.cs" />
    <Compile Include="Conditions\Interfaces\IBooleanCondition.cs" />
    <Compile Include="ConditionVariables.cs" />
>>>>>>> b57812ed
    <Compile Include="EventHandlers.cs" />
    <Compile Include="MainPlugin.cs" />
    <Compile Include="Properties\AssemblyInfo.cs" />
    <Compile Include="API\Features\Script.cs" />
    <Compile Include="API\Helpers\ScriptHelper.cs" />
  </ItemGroup>
  <ItemGroup>
    <PackageReference Include="EXILED">
      <Version>6.0.0-beta.25</Version>
    </PackageReference>
  </ItemGroup>
  <ItemGroup>
    <Compile Include="Handlers\DemoScript.cs" />
  </ItemGroup>
  <Import Project="$(MSBuildToolsPath)\Microsoft.CSharp.targets" />
</Project><|MERGE_RESOLUTION|>--- conflicted
+++ resolved
@@ -1,113 +1,110 @@
-﻿<?xml version="1.0" encoding="utf-8"?>
-<Project ToolsVersion="15.0" xmlns="http://schemas.microsoft.com/developer/msbuild/2003">
-  <Import Project="$(MSBuildExtensionsPath)\$(MSBuildToolsVersion)\Microsoft.Common.props" Condition="Exists('$(MSBuildExtensionsPath)\$(MSBuildToolsVersion)\Microsoft.Common.props')" />
-  <PropertyGroup>
-    <Configuration Condition=" '$(Configuration)' == '' ">Debug</Configuration>
-    <Platform Condition=" '$(Platform)' == '' ">AnyCPU</Platform>
-    <ProjectGuid>{5F682ACF-8F17-4603-85AE-F4369F9F5FBA}</ProjectGuid>
-    <OutputType>Library</OutputType>
-    <AppDesignerFolder>Properties</AppDesignerFolder>
-    <RootNamespace>ScriptedEvents</RootNamespace>
-    <AssemblyName>ScriptedEvents</AssemblyName>
-    <TargetFrameworkVersion>v4.8</TargetFrameworkVersion>
-    <FileAlignment>512</FileAlignment>
-    <Deterministic>true</Deterministic>
-    <LangVersion>9</LangVersion>
-  </PropertyGroup>
-  <PropertyGroup Condition=" '$(Configuration)|$(Platform)' == 'Debug|AnyCPU' ">
-    <DebugSymbols>true</DebugSymbols>
-    <DebugType>full</DebugType>
-    <Optimize>true</Optimize>
-    <OutputPath>bin\Debug\</OutputPath>
-    <DefineConstants>DEBUG;TRACE</DefineConstants>
-    <ErrorReport>prompt</ErrorReport>
-    <WarningLevel>4</WarningLevel>
-    <AllowUnsafeBlocks>true</AllowUnsafeBlocks>
-  </PropertyGroup>
-  <PropertyGroup Condition=" '$(Configuration)|$(Platform)' == 'Release|AnyCPU' ">
-    <DebugType>pdbonly</DebugType>
-    <Optimize>true</Optimize>
-    <OutputPath>bin\Release\</OutputPath>
-    <DefineConstants>TRACE</DefineConstants>
-    <ErrorReport>prompt</ErrorReport>
-    <WarningLevel>4</WarningLevel>
-    <AllowUnsafeBlocks>true</AllowUnsafeBlocks>
-  </PropertyGroup>
-  <ItemGroup>
-    <Reference Include="Assembly-CSharp-firstpass">
-      <HintPath>$(EXILED_REFERENCES)\Assembly-CSharp-firstpass.dll</HintPath>
-    </Reference>
-    <Reference Include="Mirror">
-      <HintPath>..\..\..\scpslfiles\SCPSL_Data\Managed\Mirror.dll</HintPath>
-    </Reference>
-    <Reference Include="System" />
-    <Reference Include="System.Core" />
-    <Reference Include="System.Xml.Linq" />
-    <Reference Include="System.Data.DataSetExtensions" />
-    <Reference Include="Microsoft.CSharp" />
-    <Reference Include="System.Data" />
-    <Reference Include="System.Net.Http" />
-    <Reference Include="System.Xml" />
-    <Reference Include="UnityEngine.CoreModule">
-      <HintPath>$(EXILED_REFERENCES)\UnityEngine.CoreModule.dll</HintPath>
-    </Reference>
-    <Reference Include="UnityEngine.PhysicsModule">
-      <HintPath>..\..\..\scpslfiles\SCPSL_Data\Managed\UnityEngine.PhysicsModule.dll</HintPath>
-    </Reference>
-  </ItemGroup>
-  <ItemGroup>
-<<<<<<< HEAD
-    <Compile Include="API\Features\Actions\ActionResponse.cs" />
-    <Compile Include="Handlers\DefaultActions\CassieAction.cs" />
-    <Compile Include="Handlers\DefaultActions\CommandAction.cs" />
-    <Compile Include="API\Features\Actions\IAction.cs" />
-    <Compile Include="API\Features\Actions\ITimingAction.cs" />
-    <Compile Include="Handlers\DefaultActions\DoorAction.cs" />
-    <Compile Include="Handlers\DefaultActions\LightsOutAction.cs" />
-    <Compile Include="Handlers\DefaultActions\WaitForSecondsAction.cs" />
-    <Compile Include="Handlers\DefaultActions\WaitUntilAction.cs" />
-    <Compile Include="API\Features\Aliases\Alias.cs" />
-    <Compile Include="API\Features\Aliases\AliasExtensions.cs" />
-    <Compile Include="API\Helpers\ApiHelper.cs" />
-    <Compile Include="Handlers\Commands\ExecuteScript.cs" />
-=======
-    <Compile Include="ActionResponse.cs" />
-    <Compile Include="Actions\BroadcastAction.cs" />
-    <Compile Include="Actions\CassieAction.cs" />
-    <Compile Include="Actions\CloseDoorAction.cs" />
-    <Compile Include="Actions\DebugConditionLogAction.cs" />
-    <Compile Include="Actions\DecontaminateAction.cs" />
-    <Compile Include="Actions\IAction.cs" />
-    <Compile Include="Actions\ITimingAction.cs" />
-    <Compile Include="Actions\LogAction.cs" />
-    <Compile Include="Actions\OpenDoorAction.cs" />
-    <Compile Include="Actions\LockDoorAction.cs" />
-    <Compile Include="Actions\RoundlockAction.cs" />
-    <Compile Include="Actions\StopIfAction.cs" />
-    <Compile Include="Actions\TurnOffLightsAction.cs" />
-    <Compile Include="Actions\WaitForSecondsAction.cs" />
-    <Compile Include="Actions\WaitUntilAction.cs" />
-    <Compile Include="Commands\ExecuteScript.cs" />
-    <Compile Include="ConditionHelper.cs" />
-    <Compile Include="Conditions\Equal.cs" />
-    <Compile Include="Conditions\LessThan.cs" />
-    <Compile Include="Conditions\GreaterThan.cs" />
-    <Compile Include="Conditions\Interfaces\IBooleanCondition.cs" />
-    <Compile Include="ConditionVariables.cs" />
->>>>>>> b57812ed
-    <Compile Include="EventHandlers.cs" />
-    <Compile Include="MainPlugin.cs" />
-    <Compile Include="Properties\AssemblyInfo.cs" />
-    <Compile Include="API\Features\Script.cs" />
-    <Compile Include="API\Helpers\ScriptHelper.cs" />
-  </ItemGroup>
-  <ItemGroup>
-    <PackageReference Include="EXILED">
-      <Version>6.0.0-beta.25</Version>
-    </PackageReference>
-  </ItemGroup>
-  <ItemGroup>
-    <Compile Include="Handlers\DemoScript.cs" />
-  </ItemGroup>
-  <Import Project="$(MSBuildToolsPath)\Microsoft.CSharp.targets" />
+﻿<?xml version="1.0" encoding="utf-8"?>
+<Project ToolsVersion="15.0" xmlns="http://schemas.microsoft.com/developer/msbuild/2003">
+  <Import Project="$(MSBuildExtensionsPath)\$(MSBuildToolsVersion)\Microsoft.Common.props" Condition="Exists('$(MSBuildExtensionsPath)\$(MSBuildToolsVersion)\Microsoft.Common.props')" />
+  <PropertyGroup>
+    <Configuration Condition=" '$(Configuration)' == '' ">Debug</Configuration>
+    <Platform Condition=" '$(Platform)' == '' ">AnyCPU</Platform>
+    <ProjectGuid>{5F682ACF-8F17-4603-85AE-F4369F9F5FBA}</ProjectGuid>
+    <OutputType>Library</OutputType>
+    <AppDesignerFolder>Properties</AppDesignerFolder>
+    <RootNamespace>ScriptedEvents</RootNamespace>
+    <AssemblyName>ScriptedEvents</AssemblyName>
+    <TargetFrameworkVersion>v4.8</TargetFrameworkVersion>
+    <FileAlignment>512</FileAlignment>
+    <Deterministic>true</Deterministic>
+    <LangVersion>9</LangVersion>
+  </PropertyGroup>
+  <PropertyGroup Condition=" '$(Configuration)|$(Platform)' == 'Debug|AnyCPU' ">
+    <DebugSymbols>true</DebugSymbols>
+    <DebugType>full</DebugType>
+    <Optimize>true</Optimize>
+    <OutputPath>bin\Debug\</OutputPath>
+    <DefineConstants>DEBUG;TRACE</DefineConstants>
+    <ErrorReport>prompt</ErrorReport>
+    <WarningLevel>4</WarningLevel>
+    <AllowUnsafeBlocks>true</AllowUnsafeBlocks>
+  </PropertyGroup>
+  <PropertyGroup Condition=" '$(Configuration)|$(Platform)' == 'Release|AnyCPU' ">
+    <DebugType>pdbonly</DebugType>
+    <Optimize>true</Optimize>
+    <OutputPath>bin\Release\</OutputPath>
+    <DefineConstants>TRACE</DefineConstants>
+    <ErrorReport>prompt</ErrorReport>
+    <WarningLevel>4</WarningLevel>
+    <AllowUnsafeBlocks>true</AllowUnsafeBlocks>
+  </PropertyGroup>
+  <ItemGroup>
+    <Reference Include="Assembly-CSharp-firstpass">
+      <HintPath>$(EXILED_REFERENCES)\Assembly-CSharp-firstpass.dll</HintPath>
+    </Reference>
+    <Reference Include="Mirror">
+      <HintPath>..\..\..\scpslfiles\SCPSL_Data\Managed\Mirror.dll</HintPath>
+    </Reference>
+    <Reference Include="System" />
+    <Reference Include="System.Core" />
+    <Reference Include="System.Xml.Linq" />
+    <Reference Include="System.Data.DataSetExtensions" />
+    <Reference Include="Microsoft.CSharp" />
+    <Reference Include="System.Data" />
+    <Reference Include="System.Net.Http" />
+    <Reference Include="System.Xml" />
+    <Reference Include="UnityEngine.CoreModule">
+      <HintPath>$(EXILED_REFERENCES)\UnityEngine.CoreModule.dll</HintPath>
+    </Reference>
+    <Reference Include="UnityEngine.PhysicsModule">
+      <HintPath>..\..\..\scpslfiles\SCPSL_Data\Managed\UnityEngine.PhysicsModule.dll</HintPath>
+    </Reference>
+  </ItemGroup>
+  <ItemGroup>
+    <Compile Include="API\Features\Actions\ActionResponse.cs" />
+    <Compile Include="Handlers\DefaultActions\CassieAction.cs" />
+    <Compile Include="Handlers\DefaultActions\CommandAction.cs" />
+    <Compile Include="API\Features\Actions\IAction.cs" />
+    <Compile Include="API\Features\Actions\ITimingAction.cs" />
+    <Compile Include="Handlers\DefaultActions\DoorAction.cs" />
+    <Compile Include="Handlers\DefaultActions\LightsOutAction.cs" />
+    <Compile Include="Handlers\DefaultActions\WaitForSecondsAction.cs" />
+    <Compile Include="Handlers\DefaultActions\WaitUntilAction.cs" />
+    <Compile Include="API\Features\Aliases\Alias.cs" />
+    <Compile Include="API\Features\Aliases\AliasExtensions.cs" />
+    <Compile Include="API\Helpers\ApiHelper.cs" />
+    <Compile Include="Handlers\Commands\ExecuteScript.cs" />
+    <Compile Include="ActionResponse.cs" />
+    <Compile Include="Actions\BroadcastAction.cs" />
+    <Compile Include="Actions\CassieAction.cs" />
+    <Compile Include="Actions\CloseDoorAction.cs" />
+    <Compile Include="Actions\DebugConditionLogAction.cs" />
+    <Compile Include="Actions\DecontaminateAction.cs" />
+    <Compile Include="Actions\IAction.cs" />
+    <Compile Include="Actions\ITimingAction.cs" />
+    <Compile Include="Actions\LogAction.cs" />
+    <Compile Include="Actions\OpenDoorAction.cs" />
+    <Compile Include="Actions\LockDoorAction.cs" />
+    <Compile Include="Actions\RoundlockAction.cs" />
+    <Compile Include="Actions\StopIfAction.cs" />
+    <Compile Include="Actions\TurnOffLightsAction.cs" />
+    <Compile Include="Actions\WaitForSecondsAction.cs" />
+    <Compile Include="Actions\WaitUntilAction.cs" />
+    <Compile Include="Commands\ExecuteScript.cs" />
+    <Compile Include="ConditionHelper.cs" />
+    <Compile Include="Conditions\Equal.cs" />
+    <Compile Include="Conditions\LessThan.cs" />
+    <Compile Include="Conditions\GreaterThan.cs" />
+    <Compile Include="Conditions\Interfaces\IBooleanCondition.cs" />
+    <Compile Include="ConditionVariables.cs" />
+    <Compile Include="EventHandlers.cs" />
+    <Compile Include="MainPlugin.cs" />
+    <Compile Include="Properties\AssemblyInfo.cs" />
+    <Compile Include="API\Features\Script.cs" />
+    <Compile Include="API\Helpers\ScriptHelper.cs" />
+  </ItemGroup>
+  <ItemGroup>
+    <PackageReference Include="EXILED">
+      <Version>6.0.0-beta.25</Version>
+    </PackageReference>
+  </ItemGroup>
+  <ItemGroup>
+    <Compile Include="Handlers\DemoScript.cs" />
+  </ItemGroup>
+  <Import Project="$(MSBuildToolsPath)\Microsoft.CSharp.targets" />
 </Project>