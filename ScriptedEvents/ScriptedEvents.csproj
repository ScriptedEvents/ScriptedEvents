--- conflicted
+++ resolved
@@ -1,162 +1,159 @@
-﻿<?xml version="1.0" encoding="utf-8"?>
-<Project ToolsVersion="15.0" xmlns="http://schemas.microsoft.com/developer/msbuild/2003">
-  <Import Project="$(MSBuildExtensionsPath)\$(MSBuildToolsVersion)\Microsoft.Common.props" Condition="Exists('$(MSBuildExtensionsPath)\$(MSBuildToolsVersion)\Microsoft.Common.props')" />
-  <PropertyGroup>
-    <Configuration Condition=" '$(Configuration)' == '' ">Debug</Configuration>
-    <Platform Condition=" '$(Platform)' == '' ">AnyCPU</Platform>
-    <ProjectGuid>{5F682ACF-8F17-4603-85AE-F4369F9F5FBA}</ProjectGuid>
-    <OutputType>Library</OutputType>
-    <AppDesignerFolder>Properties</AppDesignerFolder>
-    <RootNamespace>ScriptedEvents</RootNamespace>
-    <AssemblyName>ScriptedEvents</AssemblyName>
-    <TargetFrameworkVersion>v4.8</TargetFrameworkVersion>
-    <FileAlignment>512</FileAlignment>
-    <Deterministic>true</Deterministic>
-    <LangVersion>9</LangVersion>
-  </PropertyGroup>
-  <PropertyGroup Condition=" '$(Configuration)|$(Platform)' == 'Debug|AnyCPU' ">
-    <DebugSymbols>true</DebugSymbols>
-    <DebugType>full</DebugType>
-    <Optimize>true</Optimize>
-    <OutputPath>bin\Debug\</OutputPath>
-    <DefineConstants>DEBUG;TRACE</DefineConstants>
-    <ErrorReport>prompt</ErrorReport>
-    <WarningLevel>4</WarningLevel>
-    <AllowUnsafeBlocks>true</AllowUnsafeBlocks>
-    <PlatformTarget>x64</PlatformTarget>
-  </PropertyGroup>
-  <PropertyGroup Condition=" '$(Configuration)|$(Platform)' == 'Release|AnyCPU' ">
-    <DebugType>pdbonly</DebugType>
-    <Optimize>true</Optimize>
-    <OutputPath>bin\Release\</OutputPath>
-    <DefineConstants>TRACE</DefineConstants>
-    <ErrorReport>prompt</ErrorReport>
-    <WarningLevel>4</WarningLevel>
-    <AllowUnsafeBlocks>true</AllowUnsafeBlocks>
-  </PropertyGroup>
-  <PropertyGroup Condition="'$(Configuration)|$(Platform)' == 'Debug|x64'">
-    <DebugSymbols>true</DebugSymbols>
-    <OutputPath>bin\x64\Debug\</OutputPath>
-    <DefineConstants>DEBUG;TRACE</DefineConstants>
-    <AllowUnsafeBlocks>true</AllowUnsafeBlocks>
-    <Optimize>true</Optimize>
-    <DebugType>full</DebugType>
-    <PlatformTarget>x64</PlatformTarget>
-    <LangVersion>9</LangVersion>
-    <ErrorReport>prompt</ErrorReport>
-  </PropertyGroup>
-  <PropertyGroup Condition="'$(Configuration)|$(Platform)' == 'Release|x64'">
-    <OutputPath>bin\x64\Release\</OutputPath>
-    <DefineConstants>TRACE</DefineConstants>
-    <AllowUnsafeBlocks>true</AllowUnsafeBlocks>
-    <Optimize>true</Optimize>
-    <DebugType>pdbonly</DebugType>
-    <PlatformTarget>x64</PlatformTarget>
-    <LangVersion>9</LangVersion>
-    <ErrorReport>prompt</ErrorReport>
-  </PropertyGroup>
-  <ItemGroup>
-    <Reference Include="Assembly-CSharp-firstpass">
-      <HintPath>$(EXILED_REFERENCES)\Assembly-CSharp-firstpass.dll</HintPath>
-    </Reference>
-    <Reference Include="Mirror">
-      <HintPath>$(EXILED_REFERENCES)\Mirror.dll</HintPath>
-    </Reference>
-    <Reference Include="System" />
-    <Reference Include="System.Core" />
-    <Reference Include="System.Xml.Linq" />
-    <Reference Include="System.Data.DataSetExtensions" />
-    <Reference Include="Microsoft.CSharp" />
-    <Reference Include="System.Data" />
-    <Reference Include="System.Net.Http" />
-    <Reference Include="System.Xml" />
-    <Reference Include="UnityEngine.CoreModule">
-      <HintPath>$(EXILED_REFERENCES)\UnityEngine.CoreModule.dll</HintPath>
-    </Reference>
-    <Reference Include="UnityEngine.PhysicsModule">
-      <HintPath>$(EXILED_REFERENCES)\UnityEngine.PhysicsModule.dll</HintPath>
-    </Reference>
-  </ItemGroup>
-  <ItemGroup>
-    <Compile Include="API\Features\Actions\ActionResponse.cs" />
-    <Compile Include="API\Features\Actions\IHelpInfo.cs" />
-    <Compile Include="API\Features\Actions\IHiddenAction.cs" />
-    <Compile Include="API\Features\Actions\IScriptAction.cs" />
-    <Compile Include="API\Features\Exceptions\DisabledScriptException.cs" />
-    <Compile Include="Conditions\Floats\GreaterThanOrEqualTo.cs" />
-    <Compile Include="Conditions\Floats\LessThanOrEqualTo.cs" />
-    <Compile Include="Conditions\Floats\NotEqual.cs" />
-    <Compile Include="Conditions\Interfaces\ICondition.cs" />
-    <Compile Include="Conditions\Interfaces\IStringCondition.cs" />
-    <Compile Include="Conditions\Strings\StringNotEqual.cs" />
-    <Compile Include="Conditions\Strings\StringEqual.cs" />
-    <Compile Include="DemoScripts\About.cs" />
-    <Compile Include="DemoScripts\ConditionSamples.cs" />
-    <Compile Include="DemoScripts\IDemoScript.cs" />
-    <Compile Include="Handlers\Commands\MainCommand\StopAllScripts.cs" />
-    <Compile Include="Handlers\Commands\MainCommand\ListScripts.cs" />
-    <Compile Include="Handlers\Commands\MainCommand\ScriptedEvents.cs" />
-    <Compile Include="Handlers\DefaultActions\BroadcastPlayerAction.cs" />
-    <Compile Include="Handlers\DefaultActions\BroadcastAction.cs" />
-    <Compile Include="Handlers\DefaultActions\DeletePlayerVariable.cs" />
-    <Compile Include="Handlers\DefaultActions\ExecuteScriptAction.cs" />
-    <Compile Include="Handlers\DefaultActions\GiveAction.cs" />
-    <Compile Include="Handlers\DefaultActions\Goto.cs" />
-    <Compile Include="Handlers\DefaultActions\HelpAction.cs" />
-    <Compile Include="Handlers\DefaultActions\InfectAddAction.cs" />
-<<<<<<< HEAD
-    <Compile Include="Handlers\DefaultActions\SizeAction.cs" />
-=======
-    <Compile Include="Handlers\DefaultActions\NullAction.cs" />
->>>>>>> 0f173dbd
-    <Compile Include="Handlers\DefaultActions\SpawnRuleAction.cs" />
-    <Compile Include="Handlers\DefaultActions\StartRoundAction.cs" />
-    <Compile Include="Handlers\DefaultActions\SavePlayerVariableAction.cs" />
-    <Compile Include="Handlers\DefaultActions\SilentCassieAction.cs" />
-    <Compile Include="Handlers\DefaultActions\CassieAction.cs" />
-    <Compile Include="Handlers\DefaultActions\CommandAction.cs" />
-    <Compile Include="API\Features\Actions\IAction.cs" />
-    <Compile Include="API\Features\Actions\ITimingAction.cs" />
-    <Compile Include="Handlers\DefaultActions\DebugMathAction.cs" />
-    <Compile Include="Handlers\DefaultActions\DebugConditionLogAction.cs" />
-    <Compile Include="Handlers\DefaultActions\DecontaminateAction.cs" />
-    <Compile Include="Handlers\DefaultActions\DoorAction.cs" />
-    <Compile Include="Handlers\DefaultActions\IfAction.cs" />
-    <Compile Include="Handlers\DefaultActions\LightsOutAction.cs" />
-    <Compile Include="Handlers\DefaultActions\LogAction.cs" />
-    <Compile Include="Handlers\DefaultActions\RoundlockAction.cs" />
-    <Compile Include="Handlers\DefaultActions\SetRoleAction.cs" />
-    <Compile Include="Handlers\DefaultActions\StopIfAction.cs" />
-    <Compile Include="Handlers\DefaultActions\Switch.cs" />
-    <Compile Include="Handlers\DefaultActions\WaitForSecondsAction.cs" />
-    <Compile Include="Handlers\DefaultActions\WaitUntilDebugAction.cs" />
-    <Compile Include="Handlers\DefaultActions\WaitUntilAction.cs" />
-    <Compile Include="API\Features\Aliases\Alias.cs" />
-    <Compile Include="API\Features\Aliases\AliasExtensions.cs" />
-    <Compile Include="API\Helpers\ApiHelper.cs" />
-    <Compile Include="Handlers\Commands\MainCommand\ExecuteScript.cs" />
-    <Compile Include="API\Helpers\ConditionHelper.cs" />
-    <Compile Include="Conditions\Floats\Equal.cs" />
-    <Compile Include="Conditions\Floats\LessThan.cs" />
-    <Compile Include="Conditions\Floats\GreaterThan.cs" />
-    <Compile Include="Conditions\Interfaces\IFloatCondition.cs" />
-    <Compile Include="Handlers\Variables\ConditionVariables.cs" />
-    <Compile Include="EventHandlers.cs" />
-    <Compile Include="Handlers\DefaultActions\WarheadAction.cs" />
-    <Compile Include="Handlers\Variables\PlayerVariables.cs" />
-    <Compile Include="MainPlugin.cs" />
-    <Compile Include="Properties\AssemblyInfo.cs" />
-    <Compile Include="Script.cs" />
-    <Compile Include="API\Helpers\ScriptHelper.cs" />
-    <Compile Include="Structures\InfectRule.cs" />
-  </ItemGroup>
-  <ItemGroup>
-    <Compile Include="DemoScripts\DemoScript.cs" />
-  </ItemGroup>
-  <ItemGroup>
-    <PackageReference Include="EXILED">
-      <Version>6.0.0-beta.25</Version>
-    </PackageReference>
-  </ItemGroup>
-  <Import Project="$(MSBuildToolsPath)\Microsoft.CSharp.targets" />
+﻿<?xml version="1.0" encoding="utf-8"?>
+<Project ToolsVersion="15.0" xmlns="http://schemas.microsoft.com/developer/msbuild/2003">
+  <Import Project="$(MSBuildExtensionsPath)\$(MSBuildToolsVersion)\Microsoft.Common.props" Condition="Exists('$(MSBuildExtensionsPath)\$(MSBuildToolsVersion)\Microsoft.Common.props')" />
+  <PropertyGroup>
+    <Configuration Condition=" '$(Configuration)' == '' ">Debug</Configuration>
+    <Platform Condition=" '$(Platform)' == '' ">AnyCPU</Platform>
+    <ProjectGuid>{5F682ACF-8F17-4603-85AE-F4369F9F5FBA}</ProjectGuid>
+    <OutputType>Library</OutputType>
+    <AppDesignerFolder>Properties</AppDesignerFolder>
+    <RootNamespace>ScriptedEvents</RootNamespace>
+    <AssemblyName>ScriptedEvents</AssemblyName>
+    <TargetFrameworkVersion>v4.8</TargetFrameworkVersion>
+    <FileAlignment>512</FileAlignment>
+    <Deterministic>true</Deterministic>
+    <LangVersion>9</LangVersion>
+  </PropertyGroup>
+  <PropertyGroup Condition=" '$(Configuration)|$(Platform)' == 'Debug|AnyCPU' ">
+    <DebugSymbols>true</DebugSymbols>
+    <DebugType>full</DebugType>
+    <Optimize>true</Optimize>
+    <OutputPath>bin\Debug\</OutputPath>
+    <DefineConstants>DEBUG;TRACE</DefineConstants>
+    <ErrorReport>prompt</ErrorReport>
+    <WarningLevel>4</WarningLevel>
+    <AllowUnsafeBlocks>true</AllowUnsafeBlocks>
+    <PlatformTarget>x64</PlatformTarget>
+  </PropertyGroup>
+  <PropertyGroup Condition=" '$(Configuration)|$(Platform)' == 'Release|AnyCPU' ">
+    <DebugType>pdbonly</DebugType>
+    <Optimize>true</Optimize>
+    <OutputPath>bin\Release\</OutputPath>
+    <DefineConstants>TRACE</DefineConstants>
+    <ErrorReport>prompt</ErrorReport>
+    <WarningLevel>4</WarningLevel>
+    <AllowUnsafeBlocks>true</AllowUnsafeBlocks>
+  </PropertyGroup>
+  <PropertyGroup Condition="'$(Configuration)|$(Platform)' == 'Debug|x64'">
+    <DebugSymbols>true</DebugSymbols>
+    <OutputPath>bin\x64\Debug\</OutputPath>
+    <DefineConstants>DEBUG;TRACE</DefineConstants>
+    <AllowUnsafeBlocks>true</AllowUnsafeBlocks>
+    <Optimize>true</Optimize>
+    <DebugType>full</DebugType>
+    <PlatformTarget>x64</PlatformTarget>
+    <LangVersion>9</LangVersion>
+    <ErrorReport>prompt</ErrorReport>
+  </PropertyGroup>
+  <PropertyGroup Condition="'$(Configuration)|$(Platform)' == 'Release|x64'">
+    <OutputPath>bin\x64\Release\</OutputPath>
+    <DefineConstants>TRACE</DefineConstants>
+    <AllowUnsafeBlocks>true</AllowUnsafeBlocks>
+    <Optimize>true</Optimize>
+    <DebugType>pdbonly</DebugType>
+    <PlatformTarget>x64</PlatformTarget>
+    <LangVersion>9</LangVersion>
+    <ErrorReport>prompt</ErrorReport>
+  </PropertyGroup>
+  <ItemGroup>
+    <Reference Include="Assembly-CSharp-firstpass">
+      <HintPath>$(EXILED_REFERENCES)\Assembly-CSharp-firstpass.dll</HintPath>
+    </Reference>
+    <Reference Include="Mirror">
+      <HintPath>$(EXILED_REFERENCES)\Mirror.dll</HintPath>
+    </Reference>
+    <Reference Include="System" />
+    <Reference Include="System.Core" />
+    <Reference Include="System.Xml.Linq" />
+    <Reference Include="System.Data.DataSetExtensions" />
+    <Reference Include="Microsoft.CSharp" />
+    <Reference Include="System.Data" />
+    <Reference Include="System.Net.Http" />
+    <Reference Include="System.Xml" />
+    <Reference Include="UnityEngine.CoreModule">
+      <HintPath>$(EXILED_REFERENCES)\UnityEngine.CoreModule.dll</HintPath>
+    </Reference>
+    <Reference Include="UnityEngine.PhysicsModule">
+      <HintPath>$(EXILED_REFERENCES)\UnityEngine.PhysicsModule.dll</HintPath>
+    </Reference>
+  </ItemGroup>
+  <ItemGroup>
+    <Compile Include="API\Features\Actions\ActionResponse.cs" />
+    <Compile Include="API\Features\Actions\IHelpInfo.cs" />
+    <Compile Include="API\Features\Actions\IHiddenAction.cs" />
+    <Compile Include="API\Features\Actions\IScriptAction.cs" />
+    <Compile Include="API\Features\Exceptions\DisabledScriptException.cs" />
+    <Compile Include="Conditions\Floats\GreaterThanOrEqualTo.cs" />
+    <Compile Include="Conditions\Floats\LessThanOrEqualTo.cs" />
+    <Compile Include="Conditions\Floats\NotEqual.cs" />
+    <Compile Include="Conditions\Interfaces\ICondition.cs" />
+    <Compile Include="Conditions\Interfaces\IStringCondition.cs" />
+    <Compile Include="Conditions\Strings\StringNotEqual.cs" />
+    <Compile Include="Conditions\Strings\StringEqual.cs" />
+    <Compile Include="DemoScripts\About.cs" />
+    <Compile Include="DemoScripts\ConditionSamples.cs" />
+    <Compile Include="DemoScripts\IDemoScript.cs" />
+    <Compile Include="Handlers\Commands\MainCommand\StopAllScripts.cs" />
+    <Compile Include="Handlers\Commands\MainCommand\ListScripts.cs" />
+    <Compile Include="Handlers\Commands\MainCommand\ScriptedEvents.cs" />
+    <Compile Include="Handlers\DefaultActions\BroadcastPlayerAction.cs" />
+    <Compile Include="Handlers\DefaultActions\BroadcastAction.cs" />
+    <Compile Include="Handlers\DefaultActions\DeletePlayerVariable.cs" />
+    <Compile Include="Handlers\DefaultActions\ExecuteScriptAction.cs" />
+    <Compile Include="Handlers\DefaultActions\GiveAction.cs" />
+    <Compile Include="Handlers\DefaultActions\Goto.cs" />
+    <Compile Include="Handlers\DefaultActions\HelpAction.cs" />
+    <Compile Include="Handlers\DefaultActions\InfectAddAction.cs" />
+    <Compile Include="Handlers\DefaultActions\SizeAction.cs" />
+    <Compile Include="Handlers\DefaultActions\NullAction.cs" />
+    <Compile Include="Handlers\DefaultActions\SpawnRuleAction.cs" />
+    <Compile Include="Handlers\DefaultActions\StartRoundAction.cs" />
+    <Compile Include="Handlers\DefaultActions\SavePlayerVariableAction.cs" />
+    <Compile Include="Handlers\DefaultActions\SilentCassieAction.cs" />
+    <Compile Include="Handlers\DefaultActions\CassieAction.cs" />
+    <Compile Include="Handlers\DefaultActions\CommandAction.cs" />
+    <Compile Include="API\Features\Actions\IAction.cs" />
+    <Compile Include="API\Features\Actions\ITimingAction.cs" />
+    <Compile Include="Handlers\DefaultActions\DebugMathAction.cs" />
+    <Compile Include="Handlers\DefaultActions\DebugConditionLogAction.cs" />
+    <Compile Include="Handlers\DefaultActions\DecontaminateAction.cs" />
+    <Compile Include="Handlers\DefaultActions\DoorAction.cs" />
+    <Compile Include="Handlers\DefaultActions\IfAction.cs" />
+    <Compile Include="Handlers\DefaultActions\LightsOutAction.cs" />
+    <Compile Include="Handlers\DefaultActions\LogAction.cs" />
+    <Compile Include="Handlers\DefaultActions\RoundlockAction.cs" />
+    <Compile Include="Handlers\DefaultActions\SetRoleAction.cs" />
+    <Compile Include="Handlers\DefaultActions\StopIfAction.cs" />
+    <Compile Include="Handlers\DefaultActions\Switch.cs" />
+    <Compile Include="Handlers\DefaultActions\WaitForSecondsAction.cs" />
+    <Compile Include="Handlers\DefaultActions\WaitUntilDebugAction.cs" />
+    <Compile Include="Handlers\DefaultActions\WaitUntilAction.cs" />
+    <Compile Include="API\Features\Aliases\Alias.cs" />
+    <Compile Include="API\Features\Aliases\AliasExtensions.cs" />
+    <Compile Include="API\Helpers\ApiHelper.cs" />
+    <Compile Include="Handlers\Commands\MainCommand\ExecuteScript.cs" />
+    <Compile Include="API\Helpers\ConditionHelper.cs" />
+    <Compile Include="Conditions\Floats\Equal.cs" />
+    <Compile Include="Conditions\Floats\LessThan.cs" />
+    <Compile Include="Conditions\Floats\GreaterThan.cs" />
+    <Compile Include="Conditions\Interfaces\IFloatCondition.cs" />
+    <Compile Include="Handlers\Variables\ConditionVariables.cs" />
+    <Compile Include="EventHandlers.cs" />
+    <Compile Include="Handlers\DefaultActions\WarheadAction.cs" />
+    <Compile Include="Handlers\Variables\PlayerVariables.cs" />
+    <Compile Include="MainPlugin.cs" />
+    <Compile Include="Properties\AssemblyInfo.cs" />
+    <Compile Include="Script.cs" />
+    <Compile Include="API\Helpers\ScriptHelper.cs" />
+    <Compile Include="Structures\InfectRule.cs" />
+  </ItemGroup>
+  <ItemGroup>
+    <Compile Include="DemoScripts\DemoScript.cs" />
+  </ItemGroup>
+  <ItemGroup>
+    <PackageReference Include="EXILED">
+      <Version>6.0.0-beta.25</Version>
+    </PackageReference>
+  </ItemGroup>
+  <Import Project="$(MSBuildToolsPath)\Microsoft.CSharp.targets" />
 </Project>