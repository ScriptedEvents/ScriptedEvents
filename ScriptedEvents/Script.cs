﻿using System;
using System.Collections.Generic;
using Exiled.API.Features.Pools;
using ScriptedEvents.API.Features.Actions;

namespace ScriptedEvents
{
    /// <summary>
    /// Represents a script.
    /// </summary>
    public class Script
    {
        /// <summary>
        /// Creates a new script and assigns its <see cref="UniqueId"/> to a new <see cref="Guid"/>.
        /// </summary>
        public Script()
        {
            Actions = ListPool<IAction>.Pool.Get();
            Flags = ListPool<string>.Pool.Get();
            UniqueId = Guid.NewGuid();
        }

        /// <summary>
        /// Finalizes an instance of the <see cref="Script"/> class.
        /// </summary>
        ~Script()
        {
            ListPool<IAction>.Pool.Return(Actions);
            ListPool<string>.Pool.Return(Flags);
        }

        /// <summary>
        /// A unique ID referring to this Script instance.
        /// </summary>
        public Guid UniqueId { get; }

        /// <summary>
        /// Gets or sets the name of the script.
        /// </summary>
        public string ScriptName { get; set; } = string.Empty;

        /// <summary>
        /// Gets or sets the permission required to read the script.
        /// </summary>
        public string ReadPermission { get; set; } = "script.read";

        /// <summary>
        /// Gets or sets the permission required to execute the script.
        /// </summary>
        public string ExecutePermission { get; set; } = "script.execute";

        /// <summary>
        /// Gets or sets the path to the script, on the host's computer.
        /// </summary>
        public string FilePath { get; set; }

        /// <summary>
        /// Gets or sets the last time the script was read.
        /// </summary>
        public DateTime LastRead { get; set; }

        /// <summary>
        /// Gets or sets the last time the script was edited.
        /// </summary>
        public DateTime LastEdited { get; set; }

        /// <summary>
        /// Gets or sets the raw text of the script.
        /// </summary>
        public string RawText { get; set; } = string.Empty;
<<<<<<< HEAD
        public List<IAction> Actions { get; set; } = new();
        public Dictionary<string, int> Labels { get; set; } = new();
        public int CurrentLine { get; set; }
=======

        /// <summary>
        /// Gets or sets a list of <see cref="IAction"/> of each action.
        /// </summary>
        public List<IAction> Actions { get; set; }

        /// <summary>
        /// Gets the line the script is currently on.
        /// </summary>
        public int CurrentLine { get; private set; }

        /// <summary>
        /// Gets a value indicating whether or not the script is currently executing.
        /// </summary>
>>>>>>> a6b5717b
        public bool IsRunning { get; internal set; } = false;

        /// <summary>
        /// Gets a list of flags on the script.
        /// </summary>
        public List<string> Flags { get; }

        /// <summary>
        /// Gets a value indicating whether or not the script is enabled.
        /// </summary>
        public bool Disabled => Flags.Contains("DISABLE");

        /// <summary>
        /// Gets a value indicating whether or not the script is marked as an admin-event (CedMod compatibility).
        /// </summary>
        public bool AdminEvent => Flags.Contains("ADMINEVENT");

        /// <summary>
        /// Moves the <see cref="CurrentLine"/> to the specified line.
        /// </summary>
        /// <param name="line">The line to move to.</param>
        public void Jump(int line)
        {
            CurrentLine = line - 2;
        }

        /// <summary>
        /// Moves to the next line.
        /// </summary>
        public void NextLine() => CurrentLine++;
    }
}
<|MERGE_RESOLUTION|>--- conflicted
+++ resolved
@@ -1,122 +1,121 @@
-﻿using System;
-using System.Collections.Generic;
-using Exiled.API.Features.Pools;
-using ScriptedEvents.API.Features.Actions;
-
-namespace ScriptedEvents
-{
-    /// <summary>
-    /// Represents a script.
-    /// </summary>
-    public class Script
-    {
-        /// <summary>
-        /// Creates a new script and assigns its <see cref="UniqueId"/> to a new <see cref="Guid"/>.
-        /// </summary>
-        public Script()
-        {
-            Actions = ListPool<IAction>.Pool.Get();
-            Flags = ListPool<string>.Pool.Get();
-            UniqueId = Guid.NewGuid();
-        }
-
-        /// <summary>
-        /// Finalizes an instance of the <see cref="Script"/> class.
-        /// </summary>
-        ~Script()
-        {
-            ListPool<IAction>.Pool.Return(Actions);
-            ListPool<string>.Pool.Return(Flags);
-        }
-
-        /// <summary>
-        /// A unique ID referring to this Script instance.
-        /// </summary>
-        public Guid UniqueId { get; }
-
-        /// <summary>
-        /// Gets or sets the name of the script.
-        /// </summary>
-        public string ScriptName { get; set; } = string.Empty;
-
-        /// <summary>
-        /// Gets or sets the permission required to read the script.
-        /// </summary>
-        public string ReadPermission { get; set; } = "script.read";
-
-        /// <summary>
-        /// Gets or sets the permission required to execute the script.
-        /// </summary>
-        public string ExecutePermission { get; set; } = "script.execute";
-
-        /// <summary>
-        /// Gets or sets the path to the script, on the host's computer.
-        /// </summary>
-        public string FilePath { get; set; }
-
-        /// <summary>
-        /// Gets or sets the last time the script was read.
-        /// </summary>
-        public DateTime LastRead { get; set; }
-
-        /// <summary>
-        /// Gets or sets the last time the script was edited.
-        /// </summary>
-        public DateTime LastEdited { get; set; }
-
-        /// <summary>
-        /// Gets or sets the raw text of the script.
-        /// </summary>
-        public string RawText { get; set; } = string.Empty;
-<<<<<<< HEAD
-        public List<IAction> Actions { get; set; } = new();
-        public Dictionary<string, int> Labels { get; set; } = new();
-        public int CurrentLine { get; set; }
-=======
-
-        /// <summary>
-        /// Gets or sets a list of <see cref="IAction"/> of each action.
-        /// </summary>
-        public List<IAction> Actions { get; set; }
-
-        /// <summary>
-        /// Gets the line the script is currently on.
-        /// </summary>
-        public int CurrentLine { get; private set; }
-
-        /// <summary>
-        /// Gets a value indicating whether or not the script is currently executing.
-        /// </summary>
->>>>>>> a6b5717b
-        public bool IsRunning { get; internal set; } = false;
-
-        /// <summary>
-        /// Gets a list of flags on the script.
-        /// </summary>
-        public List<string> Flags { get; }
-
-        /// <summary>
-        /// Gets a value indicating whether or not the script is enabled.
-        /// </summary>
-        public bool Disabled => Flags.Contains("DISABLE");
-
-        /// <summary>
-        /// Gets a value indicating whether or not the script is marked as an admin-event (CedMod compatibility).
-        /// </summary>
-        public bool AdminEvent => Flags.Contains("ADMINEVENT");
-
-        /// <summary>
-        /// Moves the <see cref="CurrentLine"/> to the specified line.
-        /// </summary>
-        /// <param name="line">The line to move to.</param>
-        public void Jump(int line)
-        {
-            CurrentLine = line - 2;
-        }
-
-        /// <summary>
-        /// Moves to the next line.
-        /// </summary>
-        public void NextLine() => CurrentLine++;
-    }
-}
+﻿using System;
+using System.Collections.Generic;
+using Exiled.API.Features.Pools;
+using ScriptedEvents.API.Features.Actions;
+
+namespace ScriptedEvents
+{
+    /// <summary>
+    /// Represents a script.
+    /// </summary>
+    public class Script
+    {
+        /// <summary>
+        /// Creates a new script and assigns its <see cref="UniqueId"/> to a new <see cref="Guid"/>.
+        /// </summary>
+        public Script()
+        {
+            Actions = ListPool<IAction>.Pool.Get();
+            Flags = ListPool<string>.Pool.Get();
+            UniqueId = Guid.NewGuid();
+        }
+
+        /// <summary>
+        /// Finalizes an instance of the <see cref="Script"/> class.
+        /// </summary>
+        ~Script()
+        {
+            ListPool<IAction>.Pool.Return(Actions);
+            ListPool<string>.Pool.Return(Flags);
+        }
+
+        /// <summary>
+        /// A unique ID referring to this Script instance.
+        /// </summary>
+        public Guid UniqueId { get; }
+
+        /// <summary>
+        /// Gets or sets the name of the script.
+        /// </summary>
+        public string ScriptName { get; set; } = string.Empty;
+
+        /// <summary>
+        /// Gets or sets the permission required to read the script.
+        /// </summary>
+        public string ReadPermission { get; set; } = "script.read";
+
+        /// <summary>
+        /// Gets or sets the permission required to execute the script.
+        /// </summary>
+        public string ExecutePermission { get; set; } = "script.execute";
+
+        /// <summary>
+        /// Gets or sets the path to the script, on the host's computer.
+        /// </summary>
+        public string FilePath { get; set; }
+
+        /// <summary>
+        /// Gets or sets the last time the script was read.
+        /// </summary>
+        public DateTime LastRead { get; set; }
+
+        /// <summary>
+        /// Gets or sets the last time the script was edited.
+        /// </summary>
+        public DateTime LastEdited { get; set; }
+
+        /// <summary>
+        /// Gets or sets the raw text of the script.
+        /// </summary>
+        public string RawText { get; set; } = string.Empty;
+
+        /// <summary>
+        /// Gets or sets a list of <see cref="IAction"/> of each action.
+        /// </summary>
+        public List<IAction> Actions { get; set; }
+
+        /// <summary>
+        /// Gets or sets a list of Labels.
+        /// </summary>
+        public Dictionary<string, int> Labels { get; set; } = new();
+
+        /// <summary>
+        /// Gets the line the script is currently on.
+        /// </summary>
+        public int CurrentLine { get; private set; }
+
+        /// <summary>
+        /// Gets a value indicating whether or not the script is currently executing.
+        /// </summary>
+        public bool IsRunning { get; internal set; } = false;
+
+        /// <summary>
+        /// Gets a list of flags on the script.
+        /// </summary>
+        public List<string> Flags { get; }
+
+        /// <summary>
+        /// Gets a value indicating whether or not the script is enabled.
+        /// </summary>
+        public bool Disabled => Flags.Contains("DISABLE");
+
+        /// <summary>
+        /// Gets a value indicating whether or not the script is marked as an admin-event (CedMod compatibility).
+        /// </summary>
+        public bool AdminEvent => Flags.Contains("ADMINEVENT");
+
+        /// <summary>
+        /// Moves the <see cref="CurrentLine"/> to the specified line.
+        /// </summary>
+        /// <param name="line">The line to move to.</param>
+        public void Jump(int line)
+        {
+            CurrentLine = line - 2;
+        }
+
+        /// <summary>
+        /// Moves to the next line.
+        /// </summary>
+        public void NextLine() => CurrentLine++;
+    }
+}