--- conflicted
+++ resolved
@@ -1,101 +1,3 @@
-<<<<<<< HEAD
-﻿namespace ScriptedEvents.Actions
-{
-    using System;
-    using System.IO;
-
-    using ScriptedEvents.API.Enums;
-    using ScriptedEvents.API.Extensions;
-
-    using ScriptedEvents.API.Features.Exceptions;
-    using ScriptedEvents.API.Interfaces;
-    using ScriptedEvents.API.Modules;
-    using ScriptedEvents.Structures;
-
-    public class FastCallAction : IHelpInfo, IScriptAction
-    {
-        /// <inheritdoc/>
-        public string Name => "FASTCALL";
-
-        /// <inheritdoc/>
-        public string[] Aliases => Array.Empty<string>();
-
-        /// <inheritdoc/>
-        public string[] RawArguments { get; set; }
-
-        /// <inheritdoc/>
-        public object[] Arguments { get; set; }
-
-        /// <inheritdoc/>
-        public ActionSubgroup Subgroup => ActionSubgroup.Logic;
-
-        /// <inheritdoc/>
-        public string Description => "Executes a provided script. Will NOT wait until called script finishes execution. Can provide arguments for the called script.";
-
-        /// <inheritdoc/>
-        public Argument[] ExpectedArguments => new[]
-        {
-            new Argument("script", typeof(string), "The script to call.", true),
-            new Argument("arguments", typeof(string), "The arguments to provide for the called script. Can be empty. All arguments will be provided to the called script as {ARG1}, {ARG2} etc. and {ARGS}.", false),
-        };
-
-        /// <inheritdoc/>
-        public ActionResponse Execute(Script script)
-        {
-            string scriptName = (string)Arguments[0];
-            Script calledScript;
-
-            try
-            {
-                calledScript = MainPlugin.ScriptModule.ReadScript(scriptName, script.Sender, false);
-                calledScript.CallerScript = script;
-            }
-            catch (DisabledScriptException)
-            {
-                return new(false, $"Script '{scriptName}' is disabled.");
-            }
-            catch (FileNotFoundException)
-            {
-                return new(false, $"Script '{scriptName}' not found.");
-            }
-
-            if (Arguments.Length < 2)
-            {
-                return new(true);
-            }
-
-            string[] args = RawArguments.JoinMessage(1).Split(' ');
-
-            calledScript.AddVariable("{ARGS}", "Variable created using the CALL action.", VariableSystemV2.ReplaceVariables(RawArguments.JoinMessage(1), script));
-
-            int arg = 0;
-            foreach (string varName in args)
-            {
-                arg++;
-                if (VariableSystemV2.TryGetPlayers(varName, script, out PlayerCollection val, requireBrackets: true))
-                {
-                    calledScript.AddPlayerVariable($"{{ARG{arg}}}", "Variable created using the CALL action.", val);
-
-                    script.DebugLog($"Added player variable {varName} (as '{{ARG{arg}}}') to the called script.");
-                    continue;
-                }
-
-                if (VariableSystemV2.TryGetVariable(varName, script, out VariableResult result, requireBrackets: true) && result.Success)
-                {
-                    calledScript.AddVariable($"{{ARG{arg}}}", "Variable created using the CALL action.", result.Variable.String());
-
-                    script.DebugLog($"Added variable {varName} (as '{{ARG{arg}}}') to the called script.");
-                    continue;
-                }
-
-                calledScript.AddVariable($"{{ARG{arg}}}", "Variable created using the CALL action.", varName);
-            }
-
-            calledScript.Execute();
-            return new(true);
-        }
-    }
-=======
 ﻿namespace ScriptedEvents.Actions
 {
     using System;
@@ -194,5 +96,4 @@
             return new(true);
         }
     }
->>>>>>> 2923fa7f
 }