﻿namespace ScriptedEvents.Actions
{
    using System;
    using System.Collections.Generic;
    using System.IO;

    using MEC;
    using ScriptedEvents.API.Enums;
    using ScriptedEvents.API.Extensions;
    using ScriptedEvents.API.Features;
    using ScriptedEvents.API.Features.Exceptions;
    using ScriptedEvents.API.Interfaces;
<<<<<<< HEAD
    using ScriptedEvents.API.Modules;
=======

>>>>>>> 517d2197
    using ScriptedEvents.Structures;

    public class CallAction : IHelpInfo, ITimingAction
    {
        /// <inheritdoc/>
        public string Name => "CALL";

        /// <inheritdoc/>
        public string[] Aliases => Array.Empty<string>();

        /// <inheritdoc/>
        public string[] RawArguments { get; set; }

        /// <inheritdoc/>
        public object[] Arguments { get; set; }

        /// <inheritdoc/>
        public ActionSubgroup Subgroup => ActionSubgroup.Logic;

        /// <inheritdoc/>
        public string Description => "Executes a provided script. Will wait until called script finishes execution. Can provide arguments for the called script.";

        /// <inheritdoc/>
        public Argument[] ExpectedArguments => new[]
        {
            new Argument("script", typeof(string), "The script to call.", true),
            new Argument("arguments", typeof(string), "The arguments to provide for the called script. Can be empty. All arguments will be provided to the called script as {ARG1}, {ARG2} etc. and {ARGS}.", false),
        };

        /// <inheritdoc/>
        public float? Execute(Script script, out ActionResponse message)
        {
            string scriptName = (string)Arguments[0];
            Script calledScript;

            try
            {
                calledScript = MainPlugin.ScriptModule.ReadScript(scriptName, script.Sender, false);
                calledScript.CallerScript = script;
            }
            catch (DisabledScriptException)
            {
                message = new(false, $"Script '{scriptName}' is disabled.");
                return 0;
            }
            catch (FileNotFoundException)
            {
                message = new(false, $"Script '{scriptName}' not found.");
                return 0;
            }

            if (Arguments.Length < 2)
            {
                message = new(true);
                return Timing.WaitUntilDone(RunScript(calledScript, script));
            }

            string[] args = RawArguments.JoinMessage(1).Split(' ');

            calledScript.AddVariable("{ARGS}", "Variable created using the CALL action.", VariableSystem.ReplaceVariables(Arguments.JoinMessage(1), script));

            int arg = 0;
            foreach (string varName in args)
            {
                arg++;
                if (VariableSystem.TryGetPlayers(varName, out PlayerCollection val, script, requireBrackets: true))
                {
                    calledScript.AddPlayerVariable($"{{ARG{arg}}}", "Variable created using the CALL action.", val);

                    script.DebugLog($"Added player variable {varName} (as '{{ARG{arg}}}') to the called script.");
                    continue;
                }

                if (VariableSystem.TryGetVariable(varName, out IConditionVariable var, out bool _, script, requireBrackets: true))
                {
<<<<<<< HEAD
                    arg++;
                    if (VariableSystemV2.TryGetPlayers(varName, script, out PlayerCollection val, requireBrackets: true))
                    {
                        calledScript.AddPlayerVariable($"{{ARG{arg}}}", "Variable created using the CALL action.", val);
=======
                    calledScript.AddVariable($"{{ARG{arg}}}", "Variable created using the CALL action.", var.String());
>>>>>>> 517d2197

                    script.DebugLog($"Added variable {varName} (as '{{ARG{arg}}}') to the called script.");
                    continue;
                }

<<<<<<< HEAD
                    if (VariableSystemV2.TryGetVariable(varName, script, out VariableResult res, requireBrackets: true) && res.Success)
                    {
                        calledScript.AddVariable($"{{ARG{arg}}}", "Variable created using the CALL action.", res.Variable.String(script));
=======
                calledScript.AddVariable($"{{ARG{arg}}}", "Variable created using the CALL action.", varName);
            }
>>>>>>> 517d2197

            message = new(true);
            return Timing.WaitUntilDone(RunScript(calledScript, script));
        }

        private CoroutineHandle RunScript(Script scriptToCall, Script script)
        {
            scriptToCall.Execute();
            string coroutineKey = $"CALL_WAIT_FOR_FINISH_COROUTINE_{DateTime.UtcNow.Ticks}";
            CoroutineHandle handle = Timing.RunCoroutine(InternalWaitUntil(scriptToCall), coroutineKey);
            CoroutineHelper.AddCoroutine("CALL", handle, script);
            return handle;
        }

        private IEnumerator<float> InternalWaitUntil(Script calledScript)
        {
            while (MainPlugin.ScriptModule.RunningScripts.ContainsKey(calledScript))
            {
                yield return Timing.WaitForSeconds(1 / MainPlugin.Configs.WaitUntilFrequency);
            }
        }
    }
}<|MERGE_RESOLUTION|>--- conflicted
+++ resolved
@@ -1,136 +1,118 @@
-﻿namespace ScriptedEvents.Actions
-{
-    using System;
-    using System.Collections.Generic;
-    using System.IO;
-
-    using MEC;
-    using ScriptedEvents.API.Enums;
-    using ScriptedEvents.API.Extensions;
-    using ScriptedEvents.API.Features;
-    using ScriptedEvents.API.Features.Exceptions;
-    using ScriptedEvents.API.Interfaces;
-<<<<<<< HEAD
-    using ScriptedEvents.API.Modules;
-=======
-
->>>>>>> 517d2197
-    using ScriptedEvents.Structures;
-
-    public class CallAction : IHelpInfo, ITimingAction
-    {
-        /// <inheritdoc/>
-        public string Name => "CALL";
-
-        /// <inheritdoc/>
-        public string[] Aliases => Array.Empty<string>();
-
-        /// <inheritdoc/>
-        public string[] RawArguments { get; set; }
-
-        /// <inheritdoc/>
-        public object[] Arguments { get; set; }
-
-        /// <inheritdoc/>
-        public ActionSubgroup Subgroup => ActionSubgroup.Logic;
-
-        /// <inheritdoc/>
-        public string Description => "Executes a provided script. Will wait until called script finishes execution. Can provide arguments for the called script.";
-
-        /// <inheritdoc/>
-        public Argument[] ExpectedArguments => new[]
-        {
-            new Argument("script", typeof(string), "The script to call.", true),
-            new Argument("arguments", typeof(string), "The arguments to provide for the called script. Can be empty. All arguments will be provided to the called script as {ARG1}, {ARG2} etc. and {ARGS}.", false),
-        };
-
-        /// <inheritdoc/>
-        public float? Execute(Script script, out ActionResponse message)
-        {
-            string scriptName = (string)Arguments[0];
-            Script calledScript;
-
-            try
-            {
-                calledScript = MainPlugin.ScriptModule.ReadScript(scriptName, script.Sender, false);
-                calledScript.CallerScript = script;
-            }
-            catch (DisabledScriptException)
-            {
-                message = new(false, $"Script '{scriptName}' is disabled.");
-                return 0;
-            }
-            catch (FileNotFoundException)
-            {
-                message = new(false, $"Script '{scriptName}' not found.");
-                return 0;
-            }
-
-            if (Arguments.Length < 2)
-            {
-                message = new(true);
-                return Timing.WaitUntilDone(RunScript(calledScript, script));
-            }
-
-            string[] args = RawArguments.JoinMessage(1).Split(' ');
-
-            calledScript.AddVariable("{ARGS}", "Variable created using the CALL action.", VariableSystem.ReplaceVariables(Arguments.JoinMessage(1), script));
-
-            int arg = 0;
-            foreach (string varName in args)
-            {
-                arg++;
-                if (VariableSystem.TryGetPlayers(varName, out PlayerCollection val, script, requireBrackets: true))
-                {
-                    calledScript.AddPlayerVariable($"{{ARG{arg}}}", "Variable created using the CALL action.", val);
-
-                    script.DebugLog($"Added player variable {varName} (as '{{ARG{arg}}}') to the called script.");
-                    continue;
-                }
-
-                if (VariableSystem.TryGetVariable(varName, out IConditionVariable var, out bool _, script, requireBrackets: true))
-                {
-<<<<<<< HEAD
-                    arg++;
-                    if (VariableSystemV2.TryGetPlayers(varName, script, out PlayerCollection val, requireBrackets: true))
-                    {
-                        calledScript.AddPlayerVariable($"{{ARG{arg}}}", "Variable created using the CALL action.", val);
-=======
-                    calledScript.AddVariable($"{{ARG{arg}}}", "Variable created using the CALL action.", var.String());
->>>>>>> 517d2197
-
-                    script.DebugLog($"Added variable {varName} (as '{{ARG{arg}}}') to the called script.");
-                    continue;
-                }
-
-<<<<<<< HEAD
-                    if (VariableSystemV2.TryGetVariable(varName, script, out VariableResult res, requireBrackets: true) && res.Success)
-                    {
-                        calledScript.AddVariable($"{{ARG{arg}}}", "Variable created using the CALL action.", res.Variable.String(script));
-=======
-                calledScript.AddVariable($"{{ARG{arg}}}", "Variable created using the CALL action.", varName);
-            }
->>>>>>> 517d2197
-
-            message = new(true);
-            return Timing.WaitUntilDone(RunScript(calledScript, script));
-        }
-
-        private CoroutineHandle RunScript(Script scriptToCall, Script script)
-        {
-            scriptToCall.Execute();
-            string coroutineKey = $"CALL_WAIT_FOR_FINISH_COROUTINE_{DateTime.UtcNow.Ticks}";
-            CoroutineHandle handle = Timing.RunCoroutine(InternalWaitUntil(scriptToCall), coroutineKey);
-            CoroutineHelper.AddCoroutine("CALL", handle, script);
-            return handle;
-        }
-
-        private IEnumerator<float> InternalWaitUntil(Script calledScript)
-        {
-            while (MainPlugin.ScriptModule.RunningScripts.ContainsKey(calledScript))
-            {
-                yield return Timing.WaitForSeconds(1 / MainPlugin.Configs.WaitUntilFrequency);
-            }
-        }
-    }
+﻿namespace ScriptedEvents.Actions
+{
+    using System;
+    using System.Collections.Generic;
+    using System.IO;
+
+    using MEC;
+    using ScriptedEvents.API.Enums;
+    using ScriptedEvents.API.Extensions;
+    using ScriptedEvents.API.Features;
+    using ScriptedEvents.API.Features.Exceptions;
+    using ScriptedEvents.API.Interfaces;
+    using ScriptedEvents.Structures;
+
+    public class CallAction : IHelpInfo, ITimingAction
+    {
+        /// <inheritdoc/>
+        public string Name => "CALL";
+
+        /// <inheritdoc/>
+        public string[] Aliases => Array.Empty<string>();
+
+        /// <inheritdoc/>
+        public string[] RawArguments { get; set; }
+
+        /// <inheritdoc/>
+        public object[] Arguments { get; set; }
+
+        /// <inheritdoc/>
+        public ActionSubgroup Subgroup => ActionSubgroup.Logic;
+
+        /// <inheritdoc/>
+        public string Description => "Executes a provided script. Will wait until called script finishes execution. Can provide arguments for the called script.";
+
+        /// <inheritdoc/>
+        public Argument[] ExpectedArguments => new[]
+        {
+            new Argument("script", typeof(string), "The script to call.", true),
+            new Argument("arguments", typeof(string), "The arguments to provide for the called script. Can be empty. All arguments will be provided to the called script as {ARG1}, {ARG2} etc. and {ARGS}.", false),
+        };
+
+        /// <inheritdoc/>
+        public float? Execute(Script script, out ActionResponse message)
+        {
+            string scriptName = (string)Arguments[0];
+            Script calledScript;
+
+            try
+            {
+                calledScript = MainPlugin.ScriptModule.ReadScript(scriptName, script.Sender, false);
+                calledScript.CallerScript = script;
+            }
+            catch (DisabledScriptException)
+            {
+                message = new(false, $"Script '{scriptName}' is disabled.");
+                return 0;
+            }
+            catch (FileNotFoundException)
+            {
+                message = new(false, $"Script '{scriptName}' not found.");
+                return 0;
+            }
+
+            if (Arguments.Length < 2)
+            {
+                message = new(true);
+                return Timing.WaitUntilDone(RunScript(calledScript, script));
+            }
+
+            string[] args = RawArguments.JoinMessage(1).Split(' ');
+
+            calledScript.AddVariable("{ARGS}", "Variable created using the CALL action.", VariableSystem.ReplaceVariables(Arguments.JoinMessage(1), script));
+
+            int arg = 0;
+            foreach (string varName in args)
+            {
+                arg++;
+                if (VariableSystem.TryGetPlayers(varName, out PlayerCollection val, script, requireBrackets: true))
+                {
+                    calledScript.AddPlayerVariable($"{{ARG{arg}}}", "Variable created using the CALL action.", val);
+
+                    script.DebugLog($"Added player variable {varName} (as '{{ARG{arg}}}') to the called script.");
+                    continue;
+                }
+
+                if (VariableSystem.TryGetVariable(varName, out IConditionVariable var, out bool _, script, requireBrackets: true))
+                {
+                    calledScript.AddVariable($"{{ARG{arg}}}", "Variable created using the CALL action.", var.String());
+
+                    script.DebugLog($"Added variable {varName} (as '{{ARG{arg}}}') to the called script.");
+                    continue;
+                }
+
+                calledScript.AddVariable($"{{ARG{arg}}}", "Variable created using the CALL action.", varName);
+            }
+
+            message = new(true);
+            return Timing.WaitUntilDone(RunScript(calledScript, script));
+        }
+
+        private CoroutineHandle RunScript(Script scriptToCall, Script script)
+        {
+            scriptToCall.Execute();
+            string coroutineKey = $"CALL_WAIT_FOR_FINISH_COROUTINE_{DateTime.UtcNow.Ticks}";
+            CoroutineHandle handle = Timing.RunCoroutine(InternalWaitUntil(scriptToCall), coroutineKey);
+            CoroutineHelper.AddCoroutine("CALL", handle, script);
+            return handle;
+        }
+
+        private IEnumerator<float> InternalWaitUntil(Script calledScript)
+        {
+            while (MainPlugin.ScriptModule.RunningScripts.ContainsKey(calledScript))
+            {
+                yield return Timing.WaitForSeconds(1 / MainPlugin.Configs.WaitUntilFrequency);
+            }
+        }
+    }
 }