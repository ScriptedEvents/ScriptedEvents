--- conflicted
+++ resolved
@@ -1,119 +1,115 @@
-﻿namespace ScriptedEvents.Actions
-{
-    using System;
-    using System.IO;
-
-    using Exiled.API.Features;
-    using ScriptedEvents.API.Enums;
-    using ScriptedEvents.API.Extensions;
-    using ScriptedEvents.API.Features;
-    using ScriptedEvents.API.Features.Exceptions;
-    using ScriptedEvents.API.Interfaces;
-    using ScriptedEvents.Structures;
-    using ScriptedEvents.Variables;
-    using ScriptedEvents.Variables.Interfaces;
-
-    public class CallAction : IScriptAction, ILogicAction, IHelpInfo
-    {
-        /// <inheritdoc/>
-        public string Name => "CALL";
-
-        /// <inheritdoc/>
-        public string[] Aliases => Array.Empty<string>();
-
-        /// <inheritdoc/>
-        public string[] RawArguments { get; set; }
-
-        /// <inheritdoc/>
-        public object[] Arguments { get; set; }
-
-        /// <inheritdoc/>
-        public ActionSubgroup Subgroup => ActionSubgroup.Logic;
-
-        /// <inheritdoc/>
-        public string Description => "Moves to the provided label. When RETURN action is used, script will continue to execute from the last CALL action.";
-
-        /// <inheritdoc/>
-        public Argument[] ExpectedArguments => new[]
-        {
-            new Argument("mode", typeof(string), "The mode to use. Either LABEL or SCRIPT.", true),
-            new Argument("destination", typeof(string), "The target of this action. Dictated by the mode selected.", true),
-            new Argument("vars", typeof(string), "The variables to create for a called script. Seperate variables with spaces to create multiple. Used only for the SCRIPT mode.", false),
-        };
-
-        /// <inheritdoc/>
-        public ActionResponse Execute(Script script)
-        {
-            string mode = Arguments[0].ToUpper();
-            if (mode == "LABEL")
-            {
-                int curLine = script.CurrentLine;
-
-                if (!script.Jump((string)Arguments[1]))
-                {
-                    return new(false, "Invalid line or label provided!");
-                }
-
-                script.CallLines.Add(curLine);
-
-                script.DebugLog(script.CallLines[0].ToString());
-                return new(true);
-            }
-
-            if (mode == "SCRIPT")
-            {
-                string scriptName = (string)Arguments[1];
-                Script calledScript;
-
-                try
-                {
-                    calledScript = ScriptHelper.ReadScript(scriptName, script.Sender, false);
-                }
-                catch (DisabledScriptException)
-                {
-                    return new(false, $"Script '{scriptName}' is disabled.");
-                }
-                catch (FileNotFoundException)
-                {
-                    return new(false, $"Script '{scriptName}' not found.");
-                }
-
-<<<<<<< HEAD
-                if (Arguments.Length < 3) return new(true);
-=======
-                if (Arguments.Length < 3)
+﻿namespace ScriptedEvents.Actions
+{
+    using System;
+    using System.IO;
+
+    using Exiled.API.Features;
+    using ScriptedEvents.API.Enums;
+    using ScriptedEvents.API.Extensions;
+    using ScriptedEvents.API.Features;
+    using ScriptedEvents.API.Features.Exceptions;
+    using ScriptedEvents.API.Interfaces;
+    using ScriptedEvents.Structures;
+    using ScriptedEvents.Variables;
+    using ScriptedEvents.Variables.Interfaces;
+
+    public class CallAction : IScriptAction, ILogicAction, IHelpInfo
+    {
+        /// <inheritdoc/>
+        public string Name => "CALL";
+
+        /// <inheritdoc/>
+        public string[] Aliases => Array.Empty<string>();
+
+        /// <inheritdoc/>
+        public string[] RawArguments { get; set; }
+
+        /// <inheritdoc/>
+        public object[] Arguments { get; set; }
+
+        /// <inheritdoc/>
+        public ActionSubgroup Subgroup => ActionSubgroup.Logic;
+
+        /// <inheritdoc/>
+        public string Description => "Moves to the provided label. When RETURN action is used, script will continue to execute from the last CALL action.";
+
+        /// <inheritdoc/>
+        public Argument[] ExpectedArguments => new[]
+        {
+            new Argument("mode", typeof(string), "The mode to use. Either LABEL or SCRIPT.", true),
+            new Argument("destination", typeof(string), "The target of this action. Dictated by the mode selected.", true),
+            new Argument("vars", typeof(string), "The variables to create for a called script. Seperate variables with spaces to create multiple. Used only for the SCRIPT mode.", false),
+        };
+
+        /// <inheritdoc/>
+        public ActionResponse Execute(Script script)
+        {
+            string mode = Arguments[0].ToUpper();
+            if (mode == "LABEL")
+            {
+                int curLine = script.CurrentLine;
+
+                if (!script.Jump((string)Arguments[1]))
+                {
+                    return new(false, "Invalid line or label provided!");
+                }
+
+                script.CallLines.Add(curLine);
+
+                script.DebugLog(script.CallLines[0].ToString());
+                return new(true);
+            }
+
+            if (mode == "SCRIPT")
+            {
+                string scriptName = (string)Arguments[1];
+                Script calledScript;
+
+                try
+                {
+                    calledScript = ScriptHelper.ReadScript(scriptName, script.Sender, false);
+                }
+                catch (DisabledScriptException)
+                {
+                    return new(false, $"Script '{scriptName}' is disabled.");
+                }
+                catch (FileNotFoundException)
+                {
+                    return new(false, $"Script '{scriptName}' not found.");
+                }
+
+                if (Arguments.Length < 3)
                 {
                     calledScript.Execute();
-                    return new(true);
-                }
->>>>>>> e13be975
-
-                string[] variables = Arguments.JoinMessage(2).Split(' ');
-                foreach (string varName in variables)
-                {
-                    if (VariableSystem.TryGetPlayers(varName, out PlayerCollection val, script, requireBrackets: true))
-                    {
-                        calledScript.AddPlayerVariable(varName, "Variable created using the CALL action.", val);
-                        script.DebugLog($"Added player variable '{varName}' to the called script.");
-                        continue;
-                    }
-
-                    if (VariableSystem.TryGetVariable(varName, out IConditionVariable var, out bool _, script, requireBrackets: true))
-                    {
-                        calledScript.AddVariable(varName, "Variable created using the CALL action.", var.String());
-
-                        script.DebugLog($"Added variable '{varName}' to the called script.");
-                        continue;
-                    }
-
-                    Log.Warn(ErrorGen.Get(132));
-                }
-
-                calledScript.Execute();
-                return new(true);
-            }
-
-            return new(false, "Invalid mode provided.");
-        }
-    }
+                    return new(true);
+                }
+
+                string[] variables = Arguments.JoinMessage(2).Split(' ');
+                foreach (string varName in variables)
+                {
+                    if (VariableSystem.TryGetPlayers(varName, out PlayerCollection val, script, requireBrackets: true))
+                    {
+                        calledScript.AddPlayerVariable(varName, "Variable created using the CALL action.", val);
+                        script.DebugLog($"Added player variable '{varName}' to the called script.");
+                        continue;
+                    }
+
+                    if (VariableSystem.TryGetVariable(varName, out IConditionVariable var, out bool _, script, requireBrackets: true))
+                    {
+                        calledScript.AddVariable(varName, "Variable created using the CALL action.", var.String());
+
+                        script.DebugLog($"Added variable '{varName}' to the called script.");
+                        continue;
+                    }
+
+                    Log.Warn(ErrorGen.Get(132));
+                }
+
+                calledScript.Execute();
+                return new(true);
+            }
+
+            return new(false, "Invalid mode provided.");
+        }
+    }
 }