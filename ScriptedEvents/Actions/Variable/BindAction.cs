﻿namespace ScriptedEvents.Actions
{
    using System;
    using System.Linq;

    using ScriptedEvents.API.Enums;
    using ScriptedEvents.API.Extensions;

    using ScriptedEvents.API.Interfaces;
    using ScriptedEvents.Structures;
    using ScriptedEvents.Variables.Interfaces;

    public class BindAction : IScriptAction, IHelpInfo
    {
        /// <inheritdoc/>
        public string Name => "BIND";

        /// <inheritdoc/>
        public string[] Aliases => Array.Empty<string>();

        /// <inheritdoc/>
        public string[] RawArguments { get; set; }

        /// <inheritdoc/>
        public object[] Arguments { get; set; }

        /// <inheritdoc/>
        public ActionSubgroup Subgroup => ActionSubgroup.Variable;

        /// <inheritdoc/>
        public string Description => "Changes a name of a local variable. If a variable in question is global, a local copy is created with the given name.";

        /// <inheritdoc/>
        public Argument[] ExpectedArguments => new[]
        {
<<<<<<< HEAD
            new Argument("newVariable", typeof(string), "The name of the new variable.", true),
            new Argument("oldVariable", typeof(IConditionVariable), "The variable to copy or change the name of.", true),
=======
            new Argument("newVariableName", typeof(string), "The name of the new variable.", true),
            new Argument("oldVariable", typeof(IConditionVariable), "The value of the variable.", false),
>>>>>>> 2923fa7f
        };

        /// <inheritdoc/>
        public ActionResponse Execute(Script script)
        {
            string newVarName = RawArguments[0];
            IConditionVariable oldVar = (IConditionVariable)Arguments[1];

            if (oldVar is IPlayerVariable oldPlayerVar)
            {
                if (script.UniquePlayerVariables.ContainsKey(oldPlayerVar.Name))
                {
                    script.UniquePlayerVariables.Remove(oldPlayerVar.Name);
                }

                script.AddPlayerVariable(newVarName, oldPlayerVar.Description, oldPlayerVar.Players.ToList());
            }
            else
            {
                if (script.UniqueVariables.ContainsKey(oldVar.Name))
                {
                    script.UniqueVariables.Remove(oldVar.Name);
                }

                script.AddVariable(newVarName, oldVar.Description, oldVar.String());
            }

            return new(true);
        }
    }
}<|MERGE_RESOLUTION|>--- conflicted
+++ resolved
@@ -33,13 +33,8 @@
         /// <inheritdoc/>
         public Argument[] ExpectedArguments => new[]
         {
-<<<<<<< HEAD
-            new Argument("newVariable", typeof(string), "The name of the new variable.", true),
-            new Argument("oldVariable", typeof(IConditionVariable), "The variable to copy or change the name of.", true),
-=======
             new Argument("newVariableName", typeof(string), "The name of the new variable.", true),
             new Argument("oldVariable", typeof(IConditionVariable), "The value of the variable.", false),
->>>>>>> 2923fa7f
         };
 
         /// <inheritdoc/>
