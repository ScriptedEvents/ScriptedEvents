--- conflicted
+++ resolved
@@ -1,134 +1,3 @@
-<<<<<<< HEAD
-﻿namespace ScriptedEvents.Actions
-{
-    using Exiled.API.Features;
-
-    using ScriptedEvents.API.Enums;
-    using ScriptedEvents.API.Extensions;
-    using ScriptedEvents.API.Features;
-    using ScriptedEvents.API.Interfaces;
-    using ScriptedEvents.API.Modules;
-    using ScriptedEvents.Structures;
-    using ScriptedEvents.Variables;
-    using ScriptedEvents.Variables.Interfaces;
-    using UnityEngine;
-
-    public class LocalPlayerVariableAction : IScriptAction, IHelpInfo
-    {
-        /// <inheritdoc/>
-        public string Name => "LOCALPLAYERVAR";
-
-        /// <inheritdoc/>
-        public string[] Aliases => new[] { "LPVAR" };
-
-        /// <inheritdoc/>
-        public string[] RawArguments { get; set; }
-
-        /// <inheritdoc/>
-        public object[] Arguments { get; set; }
-
-        /// <inheritdoc/>
-        public ActionSubgroup Subgroup => ActionSubgroup.Variable;
-
-        /// <inheritdoc/>
-        public string Description => "Allows manipulation of player variables accessible in this script only..";
-
-        /// <inheritdoc/>
-        public Argument[] ExpectedArguments => new[]
-        {
-            new OptionsArgument("mode", true,
-                new("SET", "Saves a new player variable."),
-                new("DEL", "Deletes a previously-saved player variable."),
-                new("ADD", "Adds player(s) to an established player variable."),
-                new("REMOVE", "Removes player(s) from an established player variable.")),
-            new Argument("variableName", typeof(string), "The name of the variable.", true),
-            new Argument("players", typeof(Player[]), "The players. Not required if mode is 'DELETE', but required otherwise.", false),
-            new Argument("max", typeof(int), "The maximum amount of players to save/add/remove. No effect if mode is 'DELETE'. Math and variables are supported. (default: unlimited).", false),
-        };
-
-        /// <inheritdoc/>
-        public ActionResponse Execute(Script script)
-        {
-            string mode = ((string)Arguments[0]).ToUpper();
-            string varName = RawArguments[1];
-            PlayerCollection players = null;
-
-            int max = -1;
-
-            if (Arguments.Length > 3)
-            {
-                string formula = VariableSystemV2.ReplaceVariables(Arguments.JoinMessage(3), script);
-
-                if (!ConditionHelperV2.TryMath(formula, out MathResult result))
-                {
-                    return new(MessageType.NotANumberOrCondition, this, "max", formula, result);
-                }
-
-                if (result.Result < 0)
-                {
-                    return new(MessageType.LessThanZeroNumber, this, "max", result.Result);
-                }
-
-                max = Mathf.RoundToInt(result.Result);
-            }
-
-            if (mode != "DEL")
-            {
-                // Todo: Need to find a better solution where the 'max' parameter is required
-                // Math does not work inside of variables
-                if (Arguments[2] is IPlayerVariable)
-                {
-                    if (!ScriptModule.TryGetPlayers(RawArguments[2], max, out players, script))
-                        return new(false, players.Message);
-                }
-
-                if (!ScriptModule.TryGetPlayers(VariableSystemV2.ReplaceVariable(RawArguments[2], script), max, out players, script))
-                    return new(false, players.Message);
-            }
-
-            switch (mode)
-            {
-                case "SET":
-                    VariableSystemV2.DefineVariable(varName, "Script-defined variable", players.GetInnerList(), script, true);
-                    return new(true);
-                case "DEL":
-                    if (script.UniquePlayerVariables.ContainsKey(varName))
-                    {
-                        script.UniquePlayerVariables.Remove(varName);
-                        break;
-                    }
-                    else
-                    {
-                        return new(false, $"'{varName}' is not a valid variable.");
-                    }
-
-                case "ADD":
-                    if (script.UniquePlayerVariables.TryGetValue(varName, out CustomPlayerVariable var))
-                    {
-                        var.Add(players.GetArray());
-                        break;
-                    }
-                    else
-                    {
-                        return new(false, $"'{varName}' is not a valid variable.");
-                    }
-
-                case "REMOVE":
-                    if (script.UniquePlayerVariables.TryGetValue(varName, out CustomPlayerVariable var2))
-                    {
-                        var2.Remove(players.GetArray());
-                        break;
-                    }
-                    else
-                    {
-                        return new(false, $"'{varName}' is not a valid variable.");
-                    }
-            }
-
-            return new(true);
-        }
-    }
-=======
 ﻿namespace ScriptedEvents.Actions
 {
     using Exiled.API.Features;
@@ -257,5 +126,4 @@
             return new(true);
         }
     }
->>>>>>> d81dc31e
 }