--- conflicted
+++ resolved
@@ -1,93 +1,88 @@
-﻿namespace ScriptedEvents.Actions
-{
-    using Exiled.API.Extensions;
-    using Exiled.API.Features;
-
-    using ScriptedEvents.API.Enums;
-    using ScriptedEvents.API.Extensions;
-    using ScriptedEvents.API.Interfaces;
-    using ScriptedEvents.API.Modules;
-    using ScriptedEvents.Structures;
-
-    public class AdvCassieAction : IScriptAction, IHelpInfo
-    {
-        /// <inheritdoc/>
-        public string Name => "CASSIEPLAYER";
-
-        /// <inheritdoc/>
-        public string[] Aliases => new[] { "CASSIEPLR" };
-
-        /// <inheritdoc/>
-        public string[] RawArguments { get; set; }
-
-        /// <inheritdoc/>
-        public object[] Arguments { get; set; }
-
-        /// <inheritdoc/>
-        public ActionSubgroup Subgroup => ActionSubgroup.Cassie;
-
-        /// <inheritdoc/>
-        public string Description => "Makes a cassie announcement for specified players.";
-
-        /// <inheritdoc/>
-        public Argument[] ExpectedArguments => new[]
-        {
-<<<<<<< HEAD
-            new Argument("players", typeof(PlayerCollection), "The players to play the CASSIE announcement for.", true),
-            new Argument("makeNoise", typeof(bool), "If FALSE, CASSIE will not make the jingle sound.", true),
-=======
-            new OptionsArgument("mode", true,
-                new("SILENT", "Makes a silent announcement."),
-                new("LOUD", "Makes a loud announcement.")),
-            new Argument("players", typeof(Player[]), "The players to play the CASSIE announcement for.", true),
->>>>>>> 2923fa7f
-            new Argument("message", typeof(string), "The message. Separate message with a | to specify a caption.", true),
-        };
-
-        /// <inheritdoc/>
-        public ActionResponse Execute(Script script)
-        {
-            PlayerCollection players = (PlayerCollection)Arguments[1];
-            bool isNoisy = Arguments[0].ToUpper() == "LOUD";
-            string text = Arguments.JoinMessage(2);
-
-            string[] cassieArgs = text.Split('|');
-
-            for (int i = 0; i < cassieArgs.Length; i++)
-            {
-                cassieArgs[i] = VariableSystemV2.ReplaceVariables(cassieArgs[i], script);
-            }
-
-            if (cassieArgs.Length == 1)
-            {
-                text = VariableSystemV2.ReplaceVariables(text, script);
-                foreach (Player ply in players)
-                {
-                    ply.MessageTranslated(text, text, makeNoise: isNoisy);
-                }
-
-                return new(true);
-            }
-
-            if (string.IsNullOrWhiteSpace(cassieArgs[0]))
-                return new(MessageType.CassieCaptionNoAnnouncement, this, "message");
-
-            if (string.IsNullOrWhiteSpace(cassieArgs[1]))
-            {
-                foreach (Player ply in players)
-                {
-                    ply.PlayCassieAnnouncement(cassieArgs[0], makeNoise: isNoisy);
-                }
-
-                return new(true);
-            }
-
-            foreach (Player ply in players)
-            {
-                ply.MessageTranslated(cassieArgs[0], cassieArgs[1], makeNoise: isNoisy);
-            }
-
-            return new(true);
-        }
-    }
-}
+﻿namespace ScriptedEvents.Actions
+{
+    using Exiled.API.Extensions;
+    using Exiled.API.Features;
+
+    using ScriptedEvents.API.Enums;
+    using ScriptedEvents.API.Extensions;
+    using ScriptedEvents.API.Interfaces;
+    using ScriptedEvents.API.Modules;
+    using ScriptedEvents.Structures;
+
+    public class AdvCassieAction : IScriptAction, IHelpInfo
+    {
+        /// <inheritdoc/>
+        public string Name => "CASSIEPLAYER";
+
+        /// <inheritdoc/>
+        public string[] Aliases => new[] { "CASSIEPLR" };
+
+        /// <inheritdoc/>
+        public string[] RawArguments { get; set; }
+
+        /// <inheritdoc/>
+        public object[] Arguments { get; set; }
+
+        /// <inheritdoc/>
+        public ActionSubgroup Subgroup => ActionSubgroup.Cassie;
+
+        /// <inheritdoc/>
+        public string Description => "Makes a cassie announcement for specified players.";
+
+        /// <inheritdoc/>
+        public Argument[] ExpectedArguments => new[]
+        {
+            new OptionsArgument("mode", true,
+                new("SILENT", "Makes a silent announcement."),
+                new("LOUD", "Makes a loud announcement.")),
+            new Argument("players", typeof(Player[]), "The players to play the CASSIE announcement for.", true),
+            new Argument("message", typeof(string), "The message. Separate message with a | to specify a caption.", true),
+        };
+
+        /// <inheritdoc/>
+        public ActionResponse Execute(Script script)
+        {
+            PlayerCollection players = (PlayerCollection)Arguments[1];
+            bool isNoisy = Arguments[0].ToUpper() == "LOUD";
+            string text = Arguments.JoinMessage(2);
+
+            string[] cassieArgs = text.Split('|');
+
+            for (int i = 0; i < cassieArgs.Length; i++)
+            {
+                cassieArgs[i] = VariableSystemV2.ReplaceVariables(cassieArgs[i], script);
+            }
+
+            if (cassieArgs.Length == 1)
+            {
+                text = VariableSystemV2.ReplaceVariables(text, script);
+                foreach (Player ply in players)
+                {
+                    ply.MessageTranslated(text, text, makeNoise: isNoisy);
+                }
+
+                return new(true);
+            }
+
+            if (string.IsNullOrWhiteSpace(cassieArgs[0]))
+                return new(MessageType.CassieCaptionNoAnnouncement, this, "message");
+
+            if (string.IsNullOrWhiteSpace(cassieArgs[1]))
+            {
+                foreach (Player ply in players)
+                {
+                    ply.PlayCassieAnnouncement(cassieArgs[0], makeNoise: isNoisy);
+                }
+
+                return new(true);
+            }
+
+            foreach (Player ply in players)
+            {
+                ply.MessageTranslated(cassieArgs[0], cassieArgs[1], makeNoise: isNoisy);
+            }
+
+            return new(true);
+        }
+    }
+}