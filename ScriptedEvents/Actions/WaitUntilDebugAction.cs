﻿namespace ScriptedEvents.Actions
{
    using System;
    using System.Collections.Generic;
    using Exiled.API.Features;
    using MEC;
    using ScriptedEvents.Actions.Interfaces;
    using ScriptedEvents.API.Helpers;
    using ScriptedEvents.Structures;
    using ScriptedEvents.Variables;

    public class WaitUntilDebugAction : ITimingAction, IHiddenAction
    {
        public static List<string> Coroutines { get; } = new();
        public string Name => "WAITUNTILDEBUG";

        public string[] Aliases => Array.Empty<string>();

        public string[] Arguments { get; set; }

        public float? Execute(Script scr, out ActionResponse message)
        {
            if (Arguments.Length < 1)
            {
                message = new(false, "Missing argument: condition");
                return null;
            }

            string coroutineKey = $"WAITUNTIL_DEBUG_COROUTINE_{DateTime.UtcNow.Ticks}";
            Coroutines.Add(coroutineKey);
            message = new(true);
            return Timing.WaitUntilDone(InternalWaitUntil(string.Join(string.Empty, Arguments)), coroutineKey);
        }

        private IEnumerator<float> InternalWaitUntil(Script script, string input)
        {
            while (true)
            {
                ConditionResponse response = ConditionHelper.Evaluate(input);
                Log.Info($"CONDITION: {ConditionVariables.ReplaceVariables(input)} \\\\ SUCCESS: {response.Success} \\\\ PASSED: {response.Passed}");
                if (response.Success)
                {
                    if (response.Passed)
                        break;
                }
                else
                {
                    Log.Warn($"[Script: {script.ScriptName}] [WAITUNTILDEBUG] WaitUntilDebug condition error: {response.Message}");
                    break;
                }

                yield return Timing.WaitForSeconds(1f);
            }
        }
<<<<<<< HEAD
=======

        public float? Execute(Script scr, out ActionResponse message)
        {
            if (Arguments.Length < 1)
            {
                message = new(false, "Missing argument: condition");
                return null;
            }

            string coroutineKey = $"WAITUNTIL_DEBUG_COROUTINE_{DateTime.UtcNow.Ticks}";
            Coroutines.Add(coroutineKey);
            message = new(true);
            return Timing.WaitUntilDone(InternalWaitUntil(scr, string.Join("", Arguments)), coroutineKey);
        }
>>>>>>> 41733486
    }
}
<|MERGE_RESOLUTION|>--- conflicted
+++ resolved
@@ -1,73 +1,56 @@
-﻿namespace ScriptedEvents.Actions
-{
-    using System;
-    using System.Collections.Generic;
-    using Exiled.API.Features;
-    using MEC;
-    using ScriptedEvents.Actions.Interfaces;
-    using ScriptedEvents.API.Helpers;
-    using ScriptedEvents.Structures;
-    using ScriptedEvents.Variables;
-
-    public class WaitUntilDebugAction : ITimingAction, IHiddenAction
-    {
-        public static List<string> Coroutines { get; } = new();
-        public string Name => "WAITUNTILDEBUG";
-
-        public string[] Aliases => Array.Empty<string>();
-
-        public string[] Arguments { get; set; }
-
-        public float? Execute(Script scr, out ActionResponse message)
-        {
-            if (Arguments.Length < 1)
-            {
-                message = new(false, "Missing argument: condition");
-                return null;
-            }
-
-            string coroutineKey = $"WAITUNTIL_DEBUG_COROUTINE_{DateTime.UtcNow.Ticks}";
-            Coroutines.Add(coroutineKey);
-            message = new(true);
-            return Timing.WaitUntilDone(InternalWaitUntil(string.Join(string.Empty, Arguments)), coroutineKey);
-        }
-
-        private IEnumerator<float> InternalWaitUntil(Script script, string input)
-        {
-            while (true)
-            {
-                ConditionResponse response = ConditionHelper.Evaluate(input);
-                Log.Info($"CONDITION: {ConditionVariables.ReplaceVariables(input)} \\\\ SUCCESS: {response.Success} \\\\ PASSED: {response.Passed}");
-                if (response.Success)
-                {
-                    if (response.Passed)
-                        break;
-                }
-                else
-                {
-                    Log.Warn($"[Script: {script.ScriptName}] [WAITUNTILDEBUG] WaitUntilDebug condition error: {response.Message}");
-                    break;
-                }
-
-                yield return Timing.WaitForSeconds(1f);
-            }
-        }
-<<<<<<< HEAD
-=======
-
-        public float? Execute(Script scr, out ActionResponse message)
-        {
-            if (Arguments.Length < 1)
-            {
-                message = new(false, "Missing argument: condition");
-                return null;
-            }
-
-            string coroutineKey = $"WAITUNTIL_DEBUG_COROUTINE_{DateTime.UtcNow.Ticks}";
-            Coroutines.Add(coroutineKey);
-            message = new(true);
-            return Timing.WaitUntilDone(InternalWaitUntil(scr, string.Join("", Arguments)), coroutineKey);
-        }
->>>>>>> 41733486
-    }
-}
+﻿namespace ScriptedEvents.Actions
+{
+    using System;
+    using System.Collections.Generic;
+    using Exiled.API.Features;
+    using MEC;
+    using ScriptedEvents.Actions.Interfaces;
+    using ScriptedEvents.API.Helpers;
+    using ScriptedEvents.Structures;
+    using ScriptedEvents.Variables;
+
+    public class WaitUntilDebugAction : ITimingAction, IHiddenAction
+    {
+        public static List<string> Coroutines { get; } = new();
+        public string Name => "WAITUNTILDEBUG";
+
+        public string[] Aliases => Array.Empty<string>();
+
+        public string[] Arguments { get; set; }
+        
+        private IEnumerator<float> InternalWaitUntil(Script script, string input)
+        {
+            while (true)
+            {
+                ConditionResponse response = ConditionHelper.Evaluate(input);
+                Log.Info($"CONDITION: {ConditionVariables.ReplaceVariables(input)} \\\\ SUCCESS: {response.Success} \\\\ PASSED: {response.Passed}");
+                if (response.Success)
+                {
+                    if (response.Passed)
+                        break;
+                }
+                else
+                {
+                    Log.Warn($"[Script: {script.ScriptName}] [WAITUNTILDEBUG] WaitUntilDebug condition error: {response.Message}");
+                    break;
+                }
+
+                yield return Timing.WaitForSeconds(1f);
+            }
+        }
+
+        public float? Execute(Script scr, out ActionResponse message)
+        {
+            if (Arguments.Length < 1)
+            {
+                message = new(false, "Missing argument: condition");
+                return null;
+            }
+
+            string coroutineKey = $"WAITUNTIL_DEBUG_COROUTINE_{DateTime.UtcNow.Ticks}";
+            Coroutines.Add(coroutineKey);
+            message = new(true);
+            return Timing.WaitUntilDone(InternalWaitUntil(scr, string.Join("", Arguments)), coroutineKey);
+        }
+    }
+}