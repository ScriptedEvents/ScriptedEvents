--- conflicted
+++ resolved
@@ -1,13 +1,4 @@
-<<<<<<< HEAD
-﻿namespace ScriptedEvents.Actions.Samples.Interfaces
-{
-    public interface ISampleAction
-    {
-        public ISampleProvider Samples { get; }
-    }
-}
-=======
-﻿namespace ScriptedEvents.Actions.Samples.Interfaces
+namespace ScriptedEvents.Actions.Samples.Interfaces
 {
     /// <summary>
     /// Represents an action that can provide samples.
@@ -19,5 +10,4 @@
         /// </summary>
         public ISampleProvider Samples { get; }
     }
-}
->>>>>>> 6baa6866
+}